--- conflicted
+++ resolved
@@ -1697,15 +1697,10 @@
 	negblob_off = le16_to_cpu(req->SecurityBufferOffset);
 	negblob_len = le16_to_cpu(req->SecurityBufferLength);
 	if (negblob_off < offsetof(struct smb2_sess_setup_req, Buffer) ||
-<<<<<<< HEAD
-	    negblob_len < offsetof(struct negotiate_message, NegotiateFlags))
-		return -EINVAL;
-=======
 	    negblob_len < offsetof(struct negotiate_message, NegotiateFlags)) {
 		rc = -EINVAL;
 		goto out_err;
 	}
->>>>>>> 8590222e
 
 	negblob = (struct negotiate_message *)((char *)&req->hdr.ProtocolId +
 			negblob_off);
