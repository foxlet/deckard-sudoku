#include <linux/bitops.h>
#include <linux/slab.h>
#include <linux/bio.h>
#include <linux/mm.h>
#include <linux/pagemap.h>
#include <linux/page-flags.h>
#include <linux/spinlock.h>
#include <linux/blkdev.h>
#include <linux/swap.h>
#include <linux/writeback.h>
#include <linux/pagevec.h>
#include <linux/prefetch.h>
#include <linux/cleancache.h>
#include "extent_io.h"
#include "extent_map.h"
#include "ctree.h"
#include "btrfs_inode.h"
#include "volumes.h"
#include "check-integrity.h"
#include "locking.h"
#include "rcu-string.h"
#include "backref.h"

static struct kmem_cache *extent_state_cache;
static struct kmem_cache *extent_buffer_cache;
static struct bio_set *btrfs_bioset;

static inline bool extent_state_in_tree(const struct extent_state *state)
{
	return !RB_EMPTY_NODE(&state->rb_node);
}

#ifdef CONFIG_BTRFS_DEBUG
static LIST_HEAD(buffers);
static LIST_HEAD(states);

static DEFINE_SPINLOCK(leak_lock);

static inline
void btrfs_leak_debug_add(struct list_head *new, struct list_head *head)
{
	unsigned long flags;

	spin_lock_irqsave(&leak_lock, flags);
	list_add(new, head);
	spin_unlock_irqrestore(&leak_lock, flags);
}

static inline
void btrfs_leak_debug_del(struct list_head *entry)
{
	unsigned long flags;

	spin_lock_irqsave(&leak_lock, flags);
	list_del(entry);
	spin_unlock_irqrestore(&leak_lock, flags);
}

static inline
void btrfs_leak_debug_check(void)
{
	struct extent_state *state;
	struct extent_buffer *eb;

	while (!list_empty(&states)) {
		state = list_entry(states.next, struct extent_state, leak_list);
		pr_err("BTRFS: state leak: start %llu end %llu state %u in tree %d refs %d\n",
		       state->start, state->end, state->state,
		       extent_state_in_tree(state),
		       atomic_read(&state->refs));
		list_del(&state->leak_list);
		kmem_cache_free(extent_state_cache, state);
	}

	while (!list_empty(&buffers)) {
		eb = list_entry(buffers.next, struct extent_buffer, leak_list);
		printk(KERN_ERR "BTRFS: buffer leak start %llu len %lu "
		       "refs %d\n",
		       eb->start, eb->len, atomic_read(&eb->refs));
		list_del(&eb->leak_list);
		kmem_cache_free(extent_buffer_cache, eb);
	}
}

#define btrfs_debug_check_extent_io_range(tree, start, end)		\
	__btrfs_debug_check_extent_io_range(__func__, (tree), (start), (end))
static inline void __btrfs_debug_check_extent_io_range(const char *caller,
		struct extent_io_tree *tree, u64 start, u64 end)
{
	struct inode *inode;
	u64 isize;

	if (!tree->mapping)
		return;

	inode = tree->mapping->host;
	isize = i_size_read(inode);
	if (end >= PAGE_SIZE && (end % 2) == 0 && end != isize - 1) {
		btrfs_debug_rl(BTRFS_I(inode)->root->fs_info,
		    "%s: ino %llu isize %llu odd range [%llu,%llu]",
				caller, btrfs_ino(inode), isize, start, end);
	}
}
#else
#define btrfs_leak_debug_add(new, head)	do {} while (0)
#define btrfs_leak_debug_del(entry)	do {} while (0)
#define btrfs_leak_debug_check()	do {} while (0)
#define btrfs_debug_check_extent_io_range(c, s, e)	do {} while (0)
#endif

#define BUFFER_LRU_MAX 64

struct tree_entry {
	u64 start;
	u64 end;
	struct rb_node rb_node;
};

struct extent_page_data {
	struct bio *bio;
	struct extent_io_tree *tree;
	get_extent_t *get_extent;
	unsigned long bio_flags;

	/* tells writepage not to lock the state bits for this range
	 * it still does the unlocking
	 */
	unsigned int extent_locked:1;

	/* tells the submit_bio code to use a WRITE_SYNC */
	unsigned int sync_io:1;
};

static void add_extent_changeset(struct extent_state *state, unsigned bits,
				 struct extent_changeset *changeset,
				 int set)
{
	int ret;

	if (!changeset)
		return;
	if (set && (state->state & bits) == bits)
		return;
	if (!set && (state->state & bits) == 0)
		return;
	changeset->bytes_changed += state->end - state->start + 1;
	ret = ulist_add(changeset->range_changed, state->start, state->end,
			GFP_ATOMIC);
	/* ENOMEM */
	BUG_ON(ret < 0);
}

static noinline void flush_write_bio(void *data);
static inline struct btrfs_fs_info *
tree_fs_info(struct extent_io_tree *tree)
{
	if (!tree->mapping)
		return NULL;
	return btrfs_sb(tree->mapping->host->i_sb);
}

int __init extent_io_init(void)
{
	extent_state_cache = kmem_cache_create("btrfs_extent_state",
			sizeof(struct extent_state), 0,
			SLAB_RECLAIM_ACCOUNT | SLAB_MEM_SPREAD, NULL);
	if (!extent_state_cache)
		return -ENOMEM;

	extent_buffer_cache = kmem_cache_create("btrfs_extent_buffer",
			sizeof(struct extent_buffer), 0,
			SLAB_RECLAIM_ACCOUNT | SLAB_MEM_SPREAD, NULL);
	if (!extent_buffer_cache)
		goto free_state_cache;

	btrfs_bioset = bioset_create(BIO_POOL_SIZE,
				     offsetof(struct btrfs_io_bio, bio));
	if (!btrfs_bioset)
		goto free_buffer_cache;

	if (bioset_integrity_create(btrfs_bioset, BIO_POOL_SIZE))
		goto free_bioset;

	return 0;

free_bioset:
	bioset_free(btrfs_bioset);
	btrfs_bioset = NULL;

free_buffer_cache:
	kmem_cache_destroy(extent_buffer_cache);
	extent_buffer_cache = NULL;

free_state_cache:
	kmem_cache_destroy(extent_state_cache);
	extent_state_cache = NULL;
	return -ENOMEM;
}

void extent_io_exit(void)
{
	btrfs_leak_debug_check();

	/*
	 * Make sure all delayed rcu free are flushed before we
	 * destroy caches.
	 */
	rcu_barrier();
	if (extent_state_cache)
		kmem_cache_destroy(extent_state_cache);
	if (extent_buffer_cache)
		kmem_cache_destroy(extent_buffer_cache);
	if (btrfs_bioset)
		bioset_free(btrfs_bioset);
}

void extent_io_tree_init(struct extent_io_tree *tree,
			 struct address_space *mapping)
{
	tree->state = RB_ROOT;
	tree->ops = NULL;
	tree->dirty_bytes = 0;
	spin_lock_init(&tree->lock);
	tree->mapping = mapping;
}

static struct extent_state *alloc_extent_state(gfp_t mask)
{
	struct extent_state *state;

	state = kmem_cache_alloc(extent_state_cache, mask);
	if (!state)
		return state;
	state->state = 0;
	state->private = 0;
	RB_CLEAR_NODE(&state->rb_node);
	btrfs_leak_debug_add(&state->leak_list, &states);
	atomic_set(&state->refs, 1);
	init_waitqueue_head(&state->wq);
	trace_alloc_extent_state(state, mask, _RET_IP_);
	return state;
}

void free_extent_state(struct extent_state *state)
{
	if (!state)
		return;
	if (atomic_dec_and_test(&state->refs)) {
		WARN_ON(extent_state_in_tree(state));
		btrfs_leak_debug_del(&state->leak_list);
		trace_free_extent_state(state, _RET_IP_);
		kmem_cache_free(extent_state_cache, state);
	}
}

static struct rb_node *tree_insert(struct rb_root *root,
				   struct rb_node *search_start,
				   u64 offset,
				   struct rb_node *node,
				   struct rb_node ***p_in,
				   struct rb_node **parent_in)
{
	struct rb_node **p;
	struct rb_node *parent = NULL;
	struct tree_entry *entry;

	if (p_in && parent_in) {
		p = *p_in;
		parent = *parent_in;
		goto do_insert;
	}

	p = search_start ? &search_start : &root->rb_node;
	while (*p) {
		parent = *p;
		entry = rb_entry(parent, struct tree_entry, rb_node);

		if (offset < entry->start)
			p = &(*p)->rb_left;
		else if (offset > entry->end)
			p = &(*p)->rb_right;
		else
			return parent;
	}

do_insert:
	rb_link_node(node, parent, p);
	rb_insert_color(node, root);
	return NULL;
}

static struct rb_node *__etree_search(struct extent_io_tree *tree, u64 offset,
				      struct rb_node **prev_ret,
				      struct rb_node **next_ret,
				      struct rb_node ***p_ret,
				      struct rb_node **parent_ret)
{
	struct rb_root *root = &tree->state;
	struct rb_node **n = &root->rb_node;
	struct rb_node *prev = NULL;
	struct rb_node *orig_prev = NULL;
	struct tree_entry *entry;
	struct tree_entry *prev_entry = NULL;

	while (*n) {
		prev = *n;
		entry = rb_entry(prev, struct tree_entry, rb_node);
		prev_entry = entry;

		if (offset < entry->start)
			n = &(*n)->rb_left;
		else if (offset > entry->end)
			n = &(*n)->rb_right;
		else
			return *n;
	}

	if (p_ret)
		*p_ret = n;
	if (parent_ret)
		*parent_ret = prev;

	if (prev_ret) {
		orig_prev = prev;
		while (prev && offset > prev_entry->end) {
			prev = rb_next(prev);
			prev_entry = rb_entry(prev, struct tree_entry, rb_node);
		}
		*prev_ret = prev;
		prev = orig_prev;
	}

	if (next_ret) {
		prev_entry = rb_entry(prev, struct tree_entry, rb_node);
		while (prev && offset < prev_entry->start) {
			prev = rb_prev(prev);
			prev_entry = rb_entry(prev, struct tree_entry, rb_node);
		}
		*next_ret = prev;
	}
	return NULL;
}

static inline struct rb_node *
tree_search_for_insert(struct extent_io_tree *tree,
		       u64 offset,
		       struct rb_node ***p_ret,
		       struct rb_node **parent_ret)
{
	struct rb_node *prev = NULL;
	struct rb_node *ret;

	ret = __etree_search(tree, offset, &prev, NULL, p_ret, parent_ret);
	if (!ret)
		return prev;
	return ret;
}

static inline struct rb_node *tree_search(struct extent_io_tree *tree,
					  u64 offset)
{
	return tree_search_for_insert(tree, offset, NULL, NULL);
}

static void merge_cb(struct extent_io_tree *tree, struct extent_state *new,
		     struct extent_state *other)
{
	if (tree->ops && tree->ops->merge_extent_hook)
		tree->ops->merge_extent_hook(tree->mapping->host, new,
					     other);
}

/*
 * utility function to look for merge candidates inside a given range.
 * Any extents with matching state are merged together into a single
 * extent in the tree.  Extents with EXTENT_IO in their state field
 * are not merged because the end_io handlers need to be able to do
 * operations on them without sleeping (or doing allocations/splits).
 *
 * This should be called with the tree lock held.
 */
static void merge_state(struct extent_io_tree *tree,
		        struct extent_state *state)
{
	struct extent_state *other;
	struct rb_node *other_node;

	if (state->state & (EXTENT_IOBITS | EXTENT_BOUNDARY))
		return;

	other_node = rb_prev(&state->rb_node);
	if (other_node) {
		other = rb_entry(other_node, struct extent_state, rb_node);
		if (other->end == state->start - 1 &&
		    other->state == state->state) {
			merge_cb(tree, state, other);
			state->start = other->start;
			rb_erase(&other->rb_node, &tree->state);
			RB_CLEAR_NODE(&other->rb_node);
			free_extent_state(other);
		}
	}
	other_node = rb_next(&state->rb_node);
	if (other_node) {
		other = rb_entry(other_node, struct extent_state, rb_node);
		if (other->start == state->end + 1 &&
		    other->state == state->state) {
			merge_cb(tree, state, other);
			state->end = other->end;
			rb_erase(&other->rb_node, &tree->state);
			RB_CLEAR_NODE(&other->rb_node);
			free_extent_state(other);
		}
	}
}

static void set_state_cb(struct extent_io_tree *tree,
			 struct extent_state *state, unsigned *bits)
{
	if (tree->ops && tree->ops->set_bit_hook)
		tree->ops->set_bit_hook(tree->mapping->host, state, bits);
}

static void clear_state_cb(struct extent_io_tree *tree,
			   struct extent_state *state, unsigned *bits)
{
	if (tree->ops && tree->ops->clear_bit_hook)
		tree->ops->clear_bit_hook(tree->mapping->host, state, bits);
}

static void set_state_bits(struct extent_io_tree *tree,
			   struct extent_state *state, unsigned *bits,
			   struct extent_changeset *changeset);

/*
 * insert an extent_state struct into the tree.  'bits' are set on the
 * struct before it is inserted.
 *
 * This may return -EEXIST if the extent is already there, in which case the
 * state struct is freed.
 *
 * The tree lock is not taken internally.  This is a utility function and
 * probably isn't what you want to call (see set/clear_extent_bit).
 */
static int insert_state(struct extent_io_tree *tree,
			struct extent_state *state, u64 start, u64 end,
			struct rb_node ***p,
			struct rb_node **parent,
			unsigned *bits, struct extent_changeset *changeset)
{
	struct rb_node *node;

	if (end < start)
		WARN(1, KERN_ERR "BTRFS: end < start %llu %llu\n",
		       end, start);
	state->start = start;
	state->end = end;

	set_state_bits(tree, state, bits, changeset);

	node = tree_insert(&tree->state, NULL, end, &state->rb_node, p, parent);
	if (node) {
		struct extent_state *found;
		found = rb_entry(node, struct extent_state, rb_node);
		printk(KERN_ERR "BTRFS: found node %llu %llu on insert of "
		       "%llu %llu\n",
		       found->start, found->end, start, end);
		return -EEXIST;
	}
	merge_state(tree, state);
	return 0;
}

static void split_cb(struct extent_io_tree *tree, struct extent_state *orig,
		     u64 split)
{
	if (tree->ops && tree->ops->split_extent_hook)
		tree->ops->split_extent_hook(tree->mapping->host, orig, split);
}

/*
 * split a given extent state struct in two, inserting the preallocated
 * struct 'prealloc' as the newly created second half.  'split' indicates an
 * offset inside 'orig' where it should be split.
 *
 * Before calling,
 * the tree has 'orig' at [orig->start, orig->end].  After calling, there
 * are two extent state structs in the tree:
 * prealloc: [orig->start, split - 1]
 * orig: [ split, orig->end ]
 *
 * The tree locks are not taken by this function. They need to be held
 * by the caller.
 */
static int split_state(struct extent_io_tree *tree, struct extent_state *orig,
		       struct extent_state *prealloc, u64 split)
{
	struct rb_node *node;

	split_cb(tree, orig, split);

	prealloc->start = orig->start;
	prealloc->end = split - 1;
	prealloc->state = orig->state;
	orig->start = split;

	node = tree_insert(&tree->state, &orig->rb_node, prealloc->end,
			   &prealloc->rb_node, NULL, NULL);
	if (node) {
		free_extent_state(prealloc);
		return -EEXIST;
	}
	return 0;
}

static struct extent_state *next_state(struct extent_state *state)
{
	struct rb_node *next = rb_next(&state->rb_node);
	if (next)
		return rb_entry(next, struct extent_state, rb_node);
	else
		return NULL;
}

/*
 * utility function to clear some bits in an extent state struct.
 * it will optionally wake up any one waiting on this state (wake == 1).
 *
 * If no bits are set on the state struct after clearing things, the
 * struct is freed and removed from the tree
 */
static struct extent_state *clear_state_bit(struct extent_io_tree *tree,
					    struct extent_state *state,
					    unsigned *bits, int wake,
					    struct extent_changeset *changeset)
{
	struct extent_state *next;
	unsigned bits_to_clear = *bits & ~EXTENT_CTLBITS;

	if ((bits_to_clear & EXTENT_DIRTY) && (state->state & EXTENT_DIRTY)) {
		u64 range = state->end - state->start + 1;
		WARN_ON(range > tree->dirty_bytes);
		tree->dirty_bytes -= range;
	}
	clear_state_cb(tree, state, bits);
	add_extent_changeset(state, bits_to_clear, changeset, 0);
	state->state &= ~bits_to_clear;
	if (wake)
		wake_up(&state->wq);
	if (state->state == 0) {
		next = next_state(state);
		if (extent_state_in_tree(state)) {
			rb_erase(&state->rb_node, &tree->state);
			RB_CLEAR_NODE(&state->rb_node);
			free_extent_state(state);
		} else {
			WARN_ON(1);
		}
	} else {
		merge_state(tree, state);
		next = next_state(state);
	}
	return next;
}

static struct extent_state *
alloc_extent_state_atomic(struct extent_state *prealloc)
{
	if (!prealloc)
		prealloc = alloc_extent_state(GFP_ATOMIC);

	return prealloc;
}

static void extent_io_tree_panic(struct extent_io_tree *tree, int err)
{
	btrfs_panic(tree_fs_info(tree), err, "Locking error: "
		    "Extent tree was modified by another "
		    "thread while locked.");
}

/*
 * clear some bits on a range in the tree.  This may require splitting
 * or inserting elements in the tree, so the gfp mask is used to
 * indicate which allocations or sleeping are allowed.
 *
 * pass 'wake' == 1 to kick any sleepers, and 'delete' == 1 to remove
 * the given range from the tree regardless of state (ie for truncate).
 *
 * the range [start, end] is inclusive.
 *
 * This takes the tree lock, and returns 0 on success and < 0 on error.
 */
static int __clear_extent_bit(struct extent_io_tree *tree, u64 start, u64 end,
			      unsigned bits, int wake, int delete,
			      struct extent_state **cached_state,
			      gfp_t mask, struct extent_changeset *changeset)
{
	struct extent_state *state;
	struct extent_state *cached;
	struct extent_state *prealloc = NULL;
	struct rb_node *node;
	u64 last_end;
	int err;
	int clear = 0;

	btrfs_debug_check_extent_io_range(tree, start, end);

	if (bits & EXTENT_DELALLOC)
		bits |= EXTENT_NORESERVE;

	if (delete)
		bits |= ~EXTENT_CTLBITS;
	bits |= EXTENT_FIRST_DELALLOC;

	if (bits & (EXTENT_IOBITS | EXTENT_BOUNDARY))
		clear = 1;
again:
	if (!prealloc && gfpflags_allow_blocking(mask)) {
		/*
		 * Don't care for allocation failure here because we might end
		 * up not needing the pre-allocated extent state at all, which
		 * is the case if we only have in the tree extent states that
		 * cover our input range and don't cover too any other range.
		 * If we end up needing a new extent state we allocate it later.
		 */
		prealloc = alloc_extent_state(mask);
	}

	spin_lock(&tree->lock);
	if (cached_state) {
		cached = *cached_state;

		if (clear) {
			*cached_state = NULL;
			cached_state = NULL;
		}

		if (cached && extent_state_in_tree(cached) &&
		    cached->start <= start && cached->end > start) {
			if (clear)
				atomic_dec(&cached->refs);
			state = cached;
			goto hit_next;
		}
		if (clear)
			free_extent_state(cached);
	}
	/*
	 * this search will find the extents that end after
	 * our range starts
	 */
	node = tree_search(tree, start);
	if (!node)
		goto out;
	state = rb_entry(node, struct extent_state, rb_node);
hit_next:
	if (state->start > end)
		goto out;
	WARN_ON(state->end < start);
	last_end = state->end;

	/* the state doesn't have the wanted bits, go ahead */
	if (!(state->state & bits)) {
		state = next_state(state);
		goto next;
	}

	/*
	 *     | ---- desired range ---- |
	 *  | state | or
	 *  | ------------- state -------------- |
	 *
	 * We need to split the extent we found, and may flip
	 * bits on second half.
	 *
	 * If the extent we found extends past our range, we
	 * just split and search again.  It'll get split again
	 * the next time though.
	 *
	 * If the extent we found is inside our range, we clear
	 * the desired bit on it.
	 */

	if (state->start < start) {
		prealloc = alloc_extent_state_atomic(prealloc);
		BUG_ON(!prealloc);
		err = split_state(tree, state, prealloc, start);
		if (err)
			extent_io_tree_panic(tree, err);

		prealloc = NULL;
		if (err)
			goto out;
		if (state->end <= end) {
			state = clear_state_bit(tree, state, &bits, wake,
						changeset);
			goto next;
		}
		goto search_again;
	}
	/*
	 * | ---- desired range ---- |
	 *                        | state |
	 * We need to split the extent, and clear the bit
	 * on the first half
	 */
	if (state->start <= end && state->end > end) {
		prealloc = alloc_extent_state_atomic(prealloc);
		BUG_ON(!prealloc);
		err = split_state(tree, state, prealloc, end + 1);
		if (err)
			extent_io_tree_panic(tree, err);

		if (wake)
			wake_up(&state->wq);

		clear_state_bit(tree, prealloc, &bits, wake, changeset);

		prealloc = NULL;
		goto out;
	}

	state = clear_state_bit(tree, state, &bits, wake, changeset);
next:
	if (last_end == (u64)-1)
		goto out;
	start = last_end + 1;
	if (start <= end && state && !need_resched())
		goto hit_next;
	goto search_again;

out:
	spin_unlock(&tree->lock);
	if (prealloc)
		free_extent_state(prealloc);

	return 0;

search_again:
	if (start > end)
		goto out;
	spin_unlock(&tree->lock);
	if (gfpflags_allow_blocking(mask))
		cond_resched();
	goto again;
}

static void wait_on_state(struct extent_io_tree *tree,
			  struct extent_state *state)
		__releases(tree->lock)
		__acquires(tree->lock)
{
	DEFINE_WAIT(wait);
	prepare_to_wait(&state->wq, &wait, TASK_UNINTERRUPTIBLE);
	spin_unlock(&tree->lock);
	schedule();
	spin_lock(&tree->lock);
	finish_wait(&state->wq, &wait);
}

/*
 * waits for one or more bits to clear on a range in the state tree.
 * The range [start, end] is inclusive.
 * The tree lock is taken by this function
 */
static void wait_extent_bit(struct extent_io_tree *tree, u64 start, u64 end,
			    unsigned long bits)
{
	struct extent_state *state;
	struct rb_node *node;

	btrfs_debug_check_extent_io_range(tree, start, end);

	spin_lock(&tree->lock);
again:
	while (1) {
		/*
		 * this search will find all the extents that end after
		 * our range starts
		 */
		node = tree_search(tree, start);
process_node:
		if (!node)
			break;

		state = rb_entry(node, struct extent_state, rb_node);

		if (state->start > end)
			goto out;

		if (state->state & bits) {
			start = state->start;
			atomic_inc(&state->refs);
			wait_on_state(tree, state);
			free_extent_state(state);
			goto again;
		}
		start = state->end + 1;

		if (start > end)
			break;

		if (!cond_resched_lock(&tree->lock)) {
			node = rb_next(node);
			goto process_node;
		}
	}
out:
	spin_unlock(&tree->lock);
}

static void set_state_bits(struct extent_io_tree *tree,
			   struct extent_state *state,
			   unsigned *bits, struct extent_changeset *changeset)
{
	unsigned bits_to_set = *bits & ~EXTENT_CTLBITS;

	set_state_cb(tree, state, bits);
	if ((bits_to_set & EXTENT_DIRTY) && !(state->state & EXTENT_DIRTY)) {
		u64 range = state->end - state->start + 1;
		tree->dirty_bytes += range;
	}
	add_extent_changeset(state, bits_to_set, changeset, 1);
	state->state |= bits_to_set;
}

static void cache_state_if_flags(struct extent_state *state,
				 struct extent_state **cached_ptr,
				 unsigned flags)
{
	if (cached_ptr && !(*cached_ptr)) {
		if (!flags || (state->state & flags)) {
			*cached_ptr = state;
			atomic_inc(&state->refs);
		}
	}
}

static void cache_state(struct extent_state *state,
			struct extent_state **cached_ptr)
{
	return cache_state_if_flags(state, cached_ptr,
				    EXTENT_IOBITS | EXTENT_BOUNDARY);
}

/*
 * set some bits on a range in the tree.  This may require allocations or
 * sleeping, so the gfp mask is used to indicate what is allowed.
 *
 * If any of the exclusive bits are set, this will fail with -EEXIST if some
 * part of the range already has the desired bits set.  The start of the
 * existing range is returned in failed_start in this case.
 *
 * [start, end] is inclusive This takes the tree lock.
 */

static int __must_check
__set_extent_bit(struct extent_io_tree *tree, u64 start, u64 end,
		 unsigned bits, unsigned exclusive_bits,
		 u64 *failed_start, struct extent_state **cached_state,
		 gfp_t mask, struct extent_changeset *changeset)
{
	struct extent_state *state;
	struct extent_state *prealloc = NULL;
	struct rb_node *node;
	struct rb_node **p;
	struct rb_node *parent;
	int err = 0;
	u64 last_start;
	u64 last_end;

	btrfs_debug_check_extent_io_range(tree, start, end);

	bits |= EXTENT_FIRST_DELALLOC;
again:
	if (!prealloc && gfpflags_allow_blocking(mask)) {
		prealloc = alloc_extent_state(mask);
		BUG_ON(!prealloc);
	}

	spin_lock(&tree->lock);
	if (cached_state && *cached_state) {
		state = *cached_state;
		if (state->start <= start && state->end > start &&
		    extent_state_in_tree(state)) {
			node = &state->rb_node;
			goto hit_next;
		}
	}
	/*
	 * this search will find all the extents that end after
	 * our range starts.
	 */
	node = tree_search_for_insert(tree, start, &p, &parent);
	if (!node) {
		prealloc = alloc_extent_state_atomic(prealloc);
		BUG_ON(!prealloc);
		err = insert_state(tree, prealloc, start, end,
				   &p, &parent, &bits, changeset);
		if (err)
			extent_io_tree_panic(tree, err);

		cache_state(prealloc, cached_state);
		prealloc = NULL;
		goto out;
	}
	state = rb_entry(node, struct extent_state, rb_node);
hit_next:
	last_start = state->start;
	last_end = state->end;

	/*
	 * | ---- desired range ---- |
	 * | state |
	 *
	 * Just lock what we found and keep going
	 */
	if (state->start == start && state->end <= end) {
		if (state->state & exclusive_bits) {
			*failed_start = state->start;
			err = -EEXIST;
			goto out;
		}

		set_state_bits(tree, state, &bits, changeset);
		cache_state(state, cached_state);
		merge_state(tree, state);
		if (last_end == (u64)-1)
			goto out;
		start = last_end + 1;
		state = next_state(state);
		if (start < end && state && state->start == start &&
		    !need_resched())
			goto hit_next;
		goto search_again;
	}

	/*
	 *     | ---- desired range ---- |
	 * | state |
	 *   or
	 * | ------------- state -------------- |
	 *
	 * We need to split the extent we found, and may flip bits on
	 * second half.
	 *
	 * If the extent we found extends past our
	 * range, we just split and search again.  It'll get split
	 * again the next time though.
	 *
	 * If the extent we found is inside our range, we set the
	 * desired bit on it.
	 */
	if (state->start < start) {
		if (state->state & exclusive_bits) {
			*failed_start = start;
			err = -EEXIST;
			goto out;
		}

		prealloc = alloc_extent_state_atomic(prealloc);
		BUG_ON(!prealloc);
		err = split_state(tree, state, prealloc, start);
		if (err)
			extent_io_tree_panic(tree, err);

		prealloc = NULL;
		if (err)
			goto out;
		if (state->end <= end) {
			set_state_bits(tree, state, &bits, changeset);
			cache_state(state, cached_state);
			merge_state(tree, state);
			if (last_end == (u64)-1)
				goto out;
			start = last_end + 1;
			state = next_state(state);
			if (start < end && state && state->start == start &&
			    !need_resched())
				goto hit_next;
		}
		goto search_again;
	}
	/*
	 * | ---- desired range ---- |
	 *     | state | or               | state |
	 *
	 * There's a hole, we need to insert something in it and
	 * ignore the extent we found.
	 */
	if (state->start > start) {
		u64 this_end;
		if (end < last_start)
			this_end = end;
		else
			this_end = last_start - 1;

		prealloc = alloc_extent_state_atomic(prealloc);
		BUG_ON(!prealloc);

		/*
		 * Avoid to free 'prealloc' if it can be merged with
		 * the later extent.
		 */
		err = insert_state(tree, prealloc, start, this_end,
				   NULL, NULL, &bits, changeset);
		if (err)
			extent_io_tree_panic(tree, err);

		cache_state(prealloc, cached_state);
		prealloc = NULL;
		start = this_end + 1;
		goto search_again;
	}
	/*
	 * | ---- desired range ---- |
	 *                        | state |
	 * We need to split the extent, and set the bit
	 * on the first half
	 */
	if (state->start <= end && state->end > end) {
		if (state->state & exclusive_bits) {
			*failed_start = start;
			err = -EEXIST;
			goto out;
		}

		prealloc = alloc_extent_state_atomic(prealloc);
		BUG_ON(!prealloc);
		err = split_state(tree, state, prealloc, end + 1);
		if (err)
			extent_io_tree_panic(tree, err);

		set_state_bits(tree, prealloc, &bits, changeset);
		cache_state(prealloc, cached_state);
		merge_state(tree, prealloc);
		prealloc = NULL;
		goto out;
	}

	goto search_again;

out:
	spin_unlock(&tree->lock);
	if (prealloc)
		free_extent_state(prealloc);

	return err;

search_again:
	if (start > end)
		goto out;
	spin_unlock(&tree->lock);
	if (gfpflags_allow_blocking(mask))
		cond_resched();
	goto again;
}

int set_extent_bit(struct extent_io_tree *tree, u64 start, u64 end,
		   unsigned bits, u64 * failed_start,
		   struct extent_state **cached_state, gfp_t mask)
{
	return __set_extent_bit(tree, start, end, bits, 0, failed_start,
				cached_state, mask, NULL);
}


/**
 * convert_extent_bit - convert all bits in a given range from one bit to
 * 			another
 * @tree:	the io tree to search
 * @start:	the start offset in bytes
 * @end:	the end offset in bytes (inclusive)
 * @bits:	the bits to set in this range
 * @clear_bits:	the bits to clear in this range
 * @cached_state:	state that we're going to cache
 * @mask:	the allocation mask
 *
 * This will go through and set bits for the given range.  If any states exist
 * already in this range they are set with the given bit and cleared of the
 * clear_bits.  This is only meant to be used by things that are mergeable, ie
 * converting from say DELALLOC to DIRTY.  This is not meant to be used with
 * boundary bits like LOCK.
 */
int convert_extent_bit(struct extent_io_tree *tree, u64 start, u64 end,
		       unsigned bits, unsigned clear_bits,
		       struct extent_state **cached_state, gfp_t mask)
{
	struct extent_state *state;
	struct extent_state *prealloc = NULL;
	struct rb_node *node;
	struct rb_node **p;
	struct rb_node *parent;
	int err = 0;
	u64 last_start;
	u64 last_end;
	bool first_iteration = true;

	btrfs_debug_check_extent_io_range(tree, start, end);

again:
	if (!prealloc && gfpflags_allow_blocking(mask)) {
		/*
		 * Best effort, don't worry if extent state allocation fails
		 * here for the first iteration. We might have a cached state
		 * that matches exactly the target range, in which case no
		 * extent state allocations are needed. We'll only know this
		 * after locking the tree.
		 */
		prealloc = alloc_extent_state(mask);
		if (!prealloc && !first_iteration)
			return -ENOMEM;
	}

	spin_lock(&tree->lock);
	if (cached_state && *cached_state) {
		state = *cached_state;
		if (state->start <= start && state->end > start &&
		    extent_state_in_tree(state)) {
			node = &state->rb_node;
			goto hit_next;
		}
	}

	/*
	 * this search will find all the extents that end after
	 * our range starts.
	 */
	node = tree_search_for_insert(tree, start, &p, &parent);
	if (!node) {
		prealloc = alloc_extent_state_atomic(prealloc);
		if (!prealloc) {
			err = -ENOMEM;
			goto out;
		}
		err = insert_state(tree, prealloc, start, end,
				   &p, &parent, &bits, NULL);
		if (err)
			extent_io_tree_panic(tree, err);
		cache_state(prealloc, cached_state);
		prealloc = NULL;
		goto out;
	}
	state = rb_entry(node, struct extent_state, rb_node);
hit_next:
	last_start = state->start;
	last_end = state->end;

	/*
	 * | ---- desired range ---- |
	 * | state |
	 *
	 * Just lock what we found and keep going
	 */
	if (state->start == start && state->end <= end) {
		set_state_bits(tree, state, &bits, NULL);
		cache_state(state, cached_state);
		state = clear_state_bit(tree, state, &clear_bits, 0, NULL);
		if (last_end == (u64)-1)
			goto out;
		start = last_end + 1;
		if (start < end && state && state->start == start &&
		    !need_resched())
			goto hit_next;
		goto search_again;
	}

	/*
	 *     | ---- desired range ---- |
	 * | state |
	 *   or
	 * | ------------- state -------------- |
	 *
	 * We need to split the extent we found, and may flip bits on
	 * second half.
	 *
	 * If the extent we found extends past our
	 * range, we just split and search again.  It'll get split
	 * again the next time though.
	 *
	 * If the extent we found is inside our range, we set the
	 * desired bit on it.
	 */
	if (state->start < start) {
		prealloc = alloc_extent_state_atomic(prealloc);
		if (!prealloc) {
			err = -ENOMEM;
			goto out;
		}
		err = split_state(tree, state, prealloc, start);
		if (err)
			extent_io_tree_panic(tree, err);
		prealloc = NULL;
		if (err)
			goto out;
		if (state->end <= end) {
			set_state_bits(tree, state, &bits, NULL);
			cache_state(state, cached_state);
			state = clear_state_bit(tree, state, &clear_bits, 0,
						NULL);
			if (last_end == (u64)-1)
				goto out;
			start = last_end + 1;
			if (start < end && state && state->start == start &&
			    !need_resched())
				goto hit_next;
		}
		goto search_again;
	}
	/*
	 * | ---- desired range ---- |
	 *     | state | or               | state |
	 *
	 * There's a hole, we need to insert something in it and
	 * ignore the extent we found.
	 */
	if (state->start > start) {
		u64 this_end;
		if (end < last_start)
			this_end = end;
		else
			this_end = last_start - 1;

		prealloc = alloc_extent_state_atomic(prealloc);
		if (!prealloc) {
			err = -ENOMEM;
			goto out;
		}

		/*
		 * Avoid to free 'prealloc' if it can be merged with
		 * the later extent.
		 */
		err = insert_state(tree, prealloc, start, this_end,
				   NULL, NULL, &bits, NULL);
		if (err)
			extent_io_tree_panic(tree, err);
		cache_state(prealloc, cached_state);
		prealloc = NULL;
		start = this_end + 1;
		goto search_again;
	}
	/*
	 * | ---- desired range ---- |
	 *                        | state |
	 * We need to split the extent, and set the bit
	 * on the first half
	 */
	if (state->start <= end && state->end > end) {
		prealloc = alloc_extent_state_atomic(prealloc);
		if (!prealloc) {
			err = -ENOMEM;
			goto out;
		}

		err = split_state(tree, state, prealloc, end + 1);
		if (err)
			extent_io_tree_panic(tree, err);

		set_state_bits(tree, prealloc, &bits, NULL);
		cache_state(prealloc, cached_state);
		clear_state_bit(tree, prealloc, &clear_bits, 0, NULL);
		prealloc = NULL;
		goto out;
	}

	goto search_again;

out:
	spin_unlock(&tree->lock);
	if (prealloc)
		free_extent_state(prealloc);

	return err;

search_again:
	if (start > end)
		goto out;
	spin_unlock(&tree->lock);
	if (gfpflags_allow_blocking(mask))
		cond_resched();
	first_iteration = false;
	goto again;
}

/* wrappers around set/clear extent bit */
int set_record_extent_bits(struct extent_io_tree *tree, u64 start, u64 end,
			   unsigned bits, gfp_t mask,
			   struct extent_changeset *changeset)
{
	/*
	 * We don't support EXTENT_LOCKED yet, as current changeset will
	 * record any bits changed, so for EXTENT_LOCKED case, it will
	 * either fail with -EEXIST or changeset will record the whole
	 * range.
	 */
	BUG_ON(bits & EXTENT_LOCKED);

	return __set_extent_bit(tree, start, end, bits, 0, NULL, NULL, mask,
				changeset);
}

int clear_extent_bit(struct extent_io_tree *tree, u64 start, u64 end,
		     unsigned bits, int wake, int delete,
		     struct extent_state **cached, gfp_t mask)
{
	return __clear_extent_bit(tree, start, end, bits, wake, delete,
				  cached, mask, NULL);
}

int clear_record_extent_bits(struct extent_io_tree *tree, u64 start, u64 end,
			     unsigned bits, gfp_t mask,
			     struct extent_changeset *changeset)
{
	/*
	 * Don't support EXTENT_LOCKED case, same reason as
	 * set_record_extent_bits().
	 */
	BUG_ON(bits & EXTENT_LOCKED);

	return __clear_extent_bit(tree, start, end, bits, 0, 0, NULL, mask,
				  changeset);
}

/*
 * either insert or lock state struct between start and end use mask to tell
 * us if waiting is desired.
 */
int lock_extent_bits(struct extent_io_tree *tree, u64 start, u64 end,
		     struct extent_state **cached_state)
{
	int err;
	u64 failed_start;

	while (1) {
		err = __set_extent_bit(tree, start, end, EXTENT_LOCKED,
				       EXTENT_LOCKED, &failed_start,
				       cached_state, GFP_NOFS, NULL);
		if (err == -EEXIST) {
			wait_extent_bit(tree, failed_start, end, EXTENT_LOCKED);
			start = failed_start;
		} else
			break;
		WARN_ON(start > end);
	}
	return err;
}

int try_lock_extent(struct extent_io_tree *tree, u64 start, u64 end)
{
	int err;
	u64 failed_start;

	err = __set_extent_bit(tree, start, end, EXTENT_LOCKED, EXTENT_LOCKED,
			       &failed_start, NULL, GFP_NOFS, NULL);
	if (err == -EEXIST) {
		if (failed_start > start)
			clear_extent_bit(tree, start, failed_start - 1,
					 EXTENT_LOCKED, 1, 0, NULL, GFP_NOFS);
		return 0;
	}
	return 1;
}

<<<<<<< HEAD
int unlock_extent_cached(struct extent_io_tree *tree, u64 start, u64 end,
			 struct extent_state **cached, gfp_t mask)
{
	return clear_extent_bit(tree, start, end, EXTENT_LOCKED, 1, 0, cached,
				mask);
}

int unlock_extent(struct extent_io_tree *tree, u64 start, u64 end)
{
	return clear_extent_bit(tree, start, end, EXTENT_LOCKED, 1, 0, NULL,
				GFP_NOFS);
}

void extent_range_clear_dirty_for_io(struct inode *inode, u64 start, u64 end)
=======
int extent_range_clear_dirty_for_io(struct inode *inode, u64 start, u64 end)
>>>>>>> cd716d8f
{
	unsigned long index = start >> PAGE_CACHE_SHIFT;
	unsigned long end_index = end >> PAGE_CACHE_SHIFT;
	struct page *page;

	while (index <= end_index) {
		page = find_get_page(inode->i_mapping, index);
		BUG_ON(!page); /* Pages should be in the extent_io_tree */
		clear_page_dirty_for_io(page);
		page_cache_release(page);
		index++;
	}
}

void extent_range_redirty_for_io(struct inode *inode, u64 start, u64 end)
{
	unsigned long index = start >> PAGE_CACHE_SHIFT;
	unsigned long end_index = end >> PAGE_CACHE_SHIFT;
	struct page *page;

	while (index <= end_index) {
		page = find_get_page(inode->i_mapping, index);
		BUG_ON(!page); /* Pages should be in the extent_io_tree */
		__set_page_dirty_nobuffers(page);
		account_page_redirty(page);
		page_cache_release(page);
		index++;
	}
}

/*
 * helper function to set both pages and extents in the tree writeback
 */
static void set_range_writeback(struct extent_io_tree *tree, u64 start, u64 end)
{
	unsigned long index = start >> PAGE_CACHE_SHIFT;
	unsigned long end_index = end >> PAGE_CACHE_SHIFT;
	struct page *page;

	while (index <= end_index) {
		page = find_get_page(tree->mapping, index);
		BUG_ON(!page); /* Pages should be in the extent_io_tree */
		set_page_writeback(page);
		page_cache_release(page);
		index++;
	}
}

/* find the first state struct with 'bits' set after 'start', and
 * return it.  tree->lock must be held.  NULL will returned if
 * nothing was found after 'start'
 */
static struct extent_state *
find_first_extent_bit_state(struct extent_io_tree *tree,
			    u64 start, unsigned bits)
{
	struct rb_node *node;
	struct extent_state *state;

	/*
	 * this search will find all the extents that end after
	 * our range starts.
	 */
	node = tree_search(tree, start);
	if (!node)
		goto out;

	while (1) {
		state = rb_entry(node, struct extent_state, rb_node);
		if (state->end >= start && (state->state & bits))
			return state;

		node = rb_next(node);
		if (!node)
			break;
	}
out:
	return NULL;
}

/*
 * find the first offset in the io tree with 'bits' set. zero is
 * returned if we find something, and *start_ret and *end_ret are
 * set to reflect the state struct that was found.
 *
 * If nothing was found, 1 is returned. If found something, return 0.
 */
int find_first_extent_bit(struct extent_io_tree *tree, u64 start,
			  u64 *start_ret, u64 *end_ret, unsigned bits,
			  struct extent_state **cached_state)
{
	struct extent_state *state;
	struct rb_node *n;
	int ret = 1;

	spin_lock(&tree->lock);
	if (cached_state && *cached_state) {
		state = *cached_state;
		if (state->end == start - 1 && extent_state_in_tree(state)) {
			n = rb_next(&state->rb_node);
			while (n) {
				state = rb_entry(n, struct extent_state,
						 rb_node);
				if (state->state & bits)
					goto got_it;
				n = rb_next(n);
			}
			free_extent_state(*cached_state);
			*cached_state = NULL;
			goto out;
		}
		free_extent_state(*cached_state);
		*cached_state = NULL;
	}

	state = find_first_extent_bit_state(tree, start, bits);
got_it:
	if (state) {
		cache_state_if_flags(state, cached_state, 0);
		*start_ret = state->start;
		*end_ret = state->end;
		ret = 0;
	}
out:
	spin_unlock(&tree->lock);
	return ret;
}

/*
 * find a contiguous range of bytes in the file marked as delalloc, not
 * more than 'max_bytes'.  start and end are used to return the range,
 *
 * 1 is returned if we find something, 0 if nothing was in the tree
 */
static noinline u64 find_delalloc_range(struct extent_io_tree *tree,
					u64 *start, u64 *end, u64 max_bytes,
					struct extent_state **cached_state)
{
	struct rb_node *node;
	struct extent_state *state;
	u64 cur_start = *start;
	u64 found = 0;
	u64 total_bytes = 0;

	spin_lock(&tree->lock);

	/*
	 * this search will find all the extents that end after
	 * our range starts.
	 */
	node = tree_search(tree, cur_start);
	if (!node) {
		if (!found)
			*end = (u64)-1;
		goto out;
	}

	while (1) {
		state = rb_entry(node, struct extent_state, rb_node);
		if (found && (state->start != cur_start ||
			      (state->state & EXTENT_BOUNDARY))) {
			goto out;
		}
		if (!(state->state & EXTENT_DELALLOC)) {
			if (!found)
				*end = state->end;
			goto out;
		}
		if (!found) {
			*start = state->start;
			*cached_state = state;
			atomic_inc(&state->refs);
		}
		found++;
		*end = state->end;
		cur_start = state->end + 1;
		node = rb_next(node);
		total_bytes += state->end - state->start + 1;
		if (total_bytes >= max_bytes)
			break;
		if (!node)
			break;
	}
out:
	spin_unlock(&tree->lock);
	return found;
}

static noinline void __unlock_for_delalloc(struct inode *inode,
					   struct page *locked_page,
					   u64 start, u64 end)
{
	int ret;
	struct page *pages[16];
	unsigned long index = start >> PAGE_CACHE_SHIFT;
	unsigned long end_index = end >> PAGE_CACHE_SHIFT;
	unsigned long nr_pages = end_index - index + 1;
	int i;

	if (index == locked_page->index && end_index == index)
		return;

	while (nr_pages > 0) {
		ret = find_get_pages_contig(inode->i_mapping, index,
				     min_t(unsigned long, nr_pages,
				     ARRAY_SIZE(pages)), pages);
		for (i = 0; i < ret; i++) {
			if (pages[i] != locked_page)
				unlock_page(pages[i]);
			page_cache_release(pages[i]);
		}
		nr_pages -= ret;
		index += ret;
		cond_resched();
	}
}

static noinline int lock_delalloc_pages(struct inode *inode,
					struct page *locked_page,
					u64 delalloc_start,
					u64 delalloc_end)
{
	unsigned long index = delalloc_start >> PAGE_CACHE_SHIFT;
	unsigned long start_index = index;
	unsigned long end_index = delalloc_end >> PAGE_CACHE_SHIFT;
	unsigned long pages_locked = 0;
	struct page *pages[16];
	unsigned long nrpages;
	int ret;
	int i;

	/* the caller is responsible for locking the start index */
	if (index == locked_page->index && index == end_index)
		return 0;

	/* skip the page at the start index */
	nrpages = end_index - index + 1;
	while (nrpages > 0) {
		ret = find_get_pages_contig(inode->i_mapping, index,
				     min_t(unsigned long,
				     nrpages, ARRAY_SIZE(pages)), pages);
		if (ret == 0) {
			ret = -EAGAIN;
			goto done;
		}
		/* now we have an array of pages, lock them all */
		for (i = 0; i < ret; i++) {
			/*
			 * the caller is taking responsibility for
			 * locked_page
			 */
			if (pages[i] != locked_page) {
				lock_page(pages[i]);
				if (!PageDirty(pages[i]) ||
				    pages[i]->mapping != inode->i_mapping) {
					ret = -EAGAIN;
					unlock_page(pages[i]);
					page_cache_release(pages[i]);
					goto done;
				}
			}
			page_cache_release(pages[i]);
			pages_locked++;
		}
		nrpages -= ret;
		index += ret;
		cond_resched();
	}
	ret = 0;
done:
	if (ret && pages_locked) {
		__unlock_for_delalloc(inode, locked_page,
			      delalloc_start,
			      ((u64)(start_index + pages_locked - 1)) <<
			      PAGE_CACHE_SHIFT);
	}
	return ret;
}

/*
 * find a contiguous range of bytes in the file marked as delalloc, not
 * more than 'max_bytes'.  start and end are used to return the range,
 *
 * 1 is returned if we find something, 0 if nothing was in the tree
 */
STATIC u64 find_lock_delalloc_range(struct inode *inode,
				    struct extent_io_tree *tree,
				    struct page *locked_page, u64 *start,
				    u64 *end, u64 max_bytes)
{
	u64 delalloc_start;
	u64 delalloc_end;
	u64 found;
	struct extent_state *cached_state = NULL;
	int ret;
	int loops = 0;

again:
	/* step one, find a bunch of delalloc bytes starting at start */
	delalloc_start = *start;
	delalloc_end = 0;
	found = find_delalloc_range(tree, &delalloc_start, &delalloc_end,
				    max_bytes, &cached_state);
	if (!found || delalloc_end <= *start) {
		*start = delalloc_start;
		*end = delalloc_end;
		free_extent_state(cached_state);
		return 0;
	}

	/*
	 * start comes from the offset of locked_page.  We have to lock
	 * pages in order, so we can't process delalloc bytes before
	 * locked_page
	 */
	if (delalloc_start < *start)
		delalloc_start = *start;

	/*
	 * make sure to limit the number of pages we try to lock down
	 */
	if (delalloc_end + 1 - delalloc_start > max_bytes)
		delalloc_end = delalloc_start + max_bytes - 1;

	/* step two, lock all the pages after the page that has start */
	ret = lock_delalloc_pages(inode, locked_page,
				  delalloc_start, delalloc_end);
	if (ret == -EAGAIN) {
		/* some of the pages are gone, lets avoid looping by
		 * shortening the size of the delalloc range we're searching
		 */
		free_extent_state(cached_state);
		cached_state = NULL;
		if (!loops) {
			max_bytes = PAGE_CACHE_SIZE;
			loops = 1;
			goto again;
		} else {
			found = 0;
			goto out_failed;
		}
	}
	BUG_ON(ret); /* Only valid values are 0 and -EAGAIN */

	/* step three, lock the state bits for the whole range */
	lock_extent_bits(tree, delalloc_start, delalloc_end, &cached_state);

	/* then test to make sure it is all still delalloc */
	ret = test_range_bit(tree, delalloc_start, delalloc_end,
			     EXTENT_DELALLOC, 1, cached_state);
	if (!ret) {
		unlock_extent_cached(tree, delalloc_start, delalloc_end,
				     &cached_state, GFP_NOFS);
		__unlock_for_delalloc(inode, locked_page,
			      delalloc_start, delalloc_end);
		cond_resched();
		goto again;
	}
	free_extent_state(cached_state);
	*start = delalloc_start;
	*end = delalloc_end;
out_failed:
	return found;
}

void extent_clear_unlock_delalloc(struct inode *inode, u64 start, u64 end,
				 struct page *locked_page,
				 unsigned clear_bits,
				 unsigned long page_ops)
{
	struct extent_io_tree *tree = &BTRFS_I(inode)->io_tree;
	int ret;
	struct page *pages[16];
	unsigned long index = start >> PAGE_CACHE_SHIFT;
	unsigned long end_index = end >> PAGE_CACHE_SHIFT;
	unsigned long nr_pages = end_index - index + 1;
	int i;

	clear_extent_bit(tree, start, end, clear_bits, 1, 0, NULL, GFP_NOFS);
	if (page_ops == 0)
		return;

	if ((page_ops & PAGE_SET_ERROR) && nr_pages > 0)
		mapping_set_error(inode->i_mapping, -EIO);

	while (nr_pages > 0) {
		ret = find_get_pages_contig(inode->i_mapping, index,
				     min_t(unsigned long,
				     nr_pages, ARRAY_SIZE(pages)), pages);
		for (i = 0; i < ret; i++) {

			if (page_ops & PAGE_SET_PRIVATE2)
				SetPagePrivate2(pages[i]);

			if (pages[i] == locked_page) {
				page_cache_release(pages[i]);
				continue;
			}
			if (page_ops & PAGE_CLEAR_DIRTY)
				clear_page_dirty_for_io(pages[i]);
			if (page_ops & PAGE_SET_WRITEBACK)
				set_page_writeback(pages[i]);
			if (page_ops & PAGE_SET_ERROR)
				SetPageError(pages[i]);
			if (page_ops & PAGE_END_WRITEBACK)
				end_page_writeback(pages[i]);
			if (page_ops & PAGE_UNLOCK)
				unlock_page(pages[i]);
			page_cache_release(pages[i]);
		}
		nr_pages -= ret;
		index += ret;
		cond_resched();
	}
}

/*
 * count the number of bytes in the tree that have a given bit(s)
 * set.  This can be fairly slow, except for EXTENT_DIRTY which is
 * cached.  The total number found is returned.
 */
u64 count_range_bits(struct extent_io_tree *tree,
		     u64 *start, u64 search_end, u64 max_bytes,
		     unsigned bits, int contig)
{
	struct rb_node *node;
	struct extent_state *state;
	u64 cur_start = *start;
	u64 total_bytes = 0;
	u64 last = 0;
	int found = 0;

	if (WARN_ON(search_end <= cur_start))
		return 0;

	spin_lock(&tree->lock);
	if (cur_start == 0 && bits == EXTENT_DIRTY) {
		total_bytes = tree->dirty_bytes;
		goto out;
	}
	/*
	 * this search will find all the extents that end after
	 * our range starts.
	 */
	node = tree_search(tree, cur_start);
	if (!node)
		goto out;

	while (1) {
		state = rb_entry(node, struct extent_state, rb_node);
		if (state->start > search_end)
			break;
		if (contig && found && state->start > last + 1)
			break;
		if (state->end >= cur_start && (state->state & bits) == bits) {
			total_bytes += min(search_end, state->end) + 1 -
				       max(cur_start, state->start);
			if (total_bytes >= max_bytes)
				break;
			if (!found) {
				*start = max(cur_start, state->start);
				found = 1;
			}
			last = state->end;
		} else if (contig && found) {
			break;
		}
		node = rb_next(node);
		if (!node)
			break;
	}
out:
	spin_unlock(&tree->lock);
	return total_bytes;
}

/*
 * set the private field for a given byte offset in the tree.  If there isn't
 * an extent_state there already, this does nothing.
 */
static int set_state_private(struct extent_io_tree *tree, u64 start, u64 private)
{
	struct rb_node *node;
	struct extent_state *state;
	int ret = 0;

	spin_lock(&tree->lock);
	/*
	 * this search will find all the extents that end after
	 * our range starts.
	 */
	node = tree_search(tree, start);
	if (!node) {
		ret = -ENOENT;
		goto out;
	}
	state = rb_entry(node, struct extent_state, rb_node);
	if (state->start != start) {
		ret = -ENOENT;
		goto out;
	}
	state->private = private;
out:
	spin_unlock(&tree->lock);
	return ret;
}

int get_state_private(struct extent_io_tree *tree, u64 start, u64 *private)
{
	struct rb_node *node;
	struct extent_state *state;
	int ret = 0;

	spin_lock(&tree->lock);
	/*
	 * this search will find all the extents that end after
	 * our range starts.
	 */
	node = tree_search(tree, start);
	if (!node) {
		ret = -ENOENT;
		goto out;
	}
	state = rb_entry(node, struct extent_state, rb_node);
	if (state->start != start) {
		ret = -ENOENT;
		goto out;
	}
	*private = state->private;
out:
	spin_unlock(&tree->lock);
	return ret;
}

/*
 * searches a range in the state tree for a given mask.
 * If 'filled' == 1, this returns 1 only if every extent in the tree
 * has the bits set.  Otherwise, 1 is returned if any bit in the
 * range is found set.
 */
int test_range_bit(struct extent_io_tree *tree, u64 start, u64 end,
		   unsigned bits, int filled, struct extent_state *cached)
{
	struct extent_state *state = NULL;
	struct rb_node *node;
	int bitset = 0;

	spin_lock(&tree->lock);
	if (cached && extent_state_in_tree(cached) && cached->start <= start &&
	    cached->end > start)
		node = &cached->rb_node;
	else
		node = tree_search(tree, start);
	while (node && start <= end) {
		state = rb_entry(node, struct extent_state, rb_node);

		if (filled && state->start > start) {
			bitset = 0;
			break;
		}

		if (state->start > end)
			break;

		if (state->state & bits) {
			bitset = 1;
			if (!filled)
				break;
		} else if (filled) {
			bitset = 0;
			break;
		}

		if (state->end == (u64)-1)
			break;

		start = state->end + 1;
		if (start > end)
			break;
		node = rb_next(node);
		if (!node) {
			if (filled)
				bitset = 0;
			break;
		}
	}
	spin_unlock(&tree->lock);
	return bitset;
}

/*
 * helper function to set a given page up to date if all the
 * extents in the tree for that page are up to date
 */
static void check_page_uptodate(struct extent_io_tree *tree, struct page *page)
{
	u64 start = page_offset(page);
	u64 end = start + PAGE_CACHE_SIZE - 1;
	if (test_range_bit(tree, start, end, EXTENT_UPTODATE, 1, NULL))
		SetPageUptodate(page);
}

int free_io_failure(struct inode *inode, struct io_failure_record *rec)
{
	int ret;
	int err = 0;
	struct extent_io_tree *failure_tree = &BTRFS_I(inode)->io_failure_tree;

	set_state_private(failure_tree, rec->start, 0);
	ret = clear_extent_bits(failure_tree, rec->start,
				rec->start + rec->len - 1,
				EXTENT_LOCKED | EXTENT_DIRTY, GFP_NOFS);
	if (ret)
		err = ret;

	ret = clear_extent_bits(&BTRFS_I(inode)->io_tree, rec->start,
				rec->start + rec->len - 1,
				EXTENT_DAMAGED, GFP_NOFS);
	if (ret && !err)
		err = ret;

	kfree(rec);
	return err;
}

/*
 * this bypasses the standard btrfs submit functions deliberately, as
 * the standard behavior is to write all copies in a raid setup. here we only
 * want to write the one bad copy. so we do the mapping for ourselves and issue
 * submit_bio directly.
 * to avoid any synchronization issues, wait for the data after writing, which
 * actually prevents the read that triggered the error from finishing.
 * currently, there can be no more than two copies of every data bit. thus,
 * exactly one rewrite is required.
 */
int repair_io_failure(struct inode *inode, u64 start, u64 length, u64 logical,
		      struct page *page, unsigned int pg_offset, int mirror_num)
{
	struct btrfs_fs_info *fs_info = BTRFS_I(inode)->root->fs_info;
	struct bio *bio;
	struct btrfs_device *dev;
	u64 map_length = 0;
	u64 sector;
	struct btrfs_bio *bbio = NULL;
	struct btrfs_mapping_tree *map_tree = &fs_info->mapping_tree;
	int ret;

	ASSERT(!(fs_info->sb->s_flags & MS_RDONLY));
	BUG_ON(!mirror_num);

	/* we can't repair anything in raid56 yet */
	if (btrfs_is_parity_mirror(map_tree, logical, length, mirror_num))
		return 0;

	bio = btrfs_io_bio_alloc(GFP_NOFS, 1);
	if (!bio)
		return -EIO;
	bio->bi_iter.bi_size = 0;
	map_length = length;

	ret = btrfs_map_block(fs_info, WRITE, logical,
			      &map_length, &bbio, mirror_num);
	if (ret) {
		bio_put(bio);
		return -EIO;
	}
	BUG_ON(mirror_num != bbio->mirror_num);
	sector = bbio->stripes[mirror_num-1].physical >> 9;
	bio->bi_iter.bi_sector = sector;
	dev = bbio->stripes[mirror_num-1].dev;
	btrfs_put_bbio(bbio);
	if (!dev || !dev->bdev || !dev->writeable) {
		bio_put(bio);
		return -EIO;
	}
	bio->bi_bdev = dev->bdev;
	bio_add_page(bio, page, length, pg_offset);

	if (btrfsic_submit_bio_wait(WRITE_SYNC, bio)) {
		/* try to remap that extent elsewhere? */
		bio_put(bio);
		btrfs_dev_stat_inc_and_print(dev, BTRFS_DEV_STAT_WRITE_ERRS);
		return -EIO;
	}

	btrfs_info_rl_in_rcu(fs_info,
		"read error corrected: ino %llu off %llu (dev %s sector %llu)",
				  btrfs_ino(inode), start,
				  rcu_str_deref(dev->name), sector);
	bio_put(bio);
	return 0;
}

int repair_eb_io_failure(struct btrfs_root *root, struct extent_buffer *eb,
			 int mirror_num)
{
	u64 start = eb->start;
	unsigned long i, num_pages = num_extent_pages(eb->start, eb->len);
	int ret = 0;

	if (root->fs_info->sb->s_flags & MS_RDONLY)
		return -EROFS;

	for (i = 0; i < num_pages; i++) {
		struct page *p = eb->pages[i];

		ret = repair_io_failure(root->fs_info->btree_inode, start,
					PAGE_CACHE_SIZE, start, p,
					start - page_offset(p), mirror_num);
		if (ret)
			break;
		start += PAGE_CACHE_SIZE;
	}

	return ret;
}

/*
 * each time an IO finishes, we do a fast check in the IO failure tree
 * to see if we need to process or clean up an io_failure_record
 */
int clean_io_failure(struct inode *inode, u64 start, struct page *page,
		     unsigned int pg_offset)
{
	u64 private;
	u64 private_failure;
	struct io_failure_record *failrec;
	struct btrfs_fs_info *fs_info = BTRFS_I(inode)->root->fs_info;
	struct extent_state *state;
	int num_copies;
	int ret;

	private = 0;
	ret = count_range_bits(&BTRFS_I(inode)->io_failure_tree, &private,
				(u64)-1, 1, EXTENT_DIRTY, 0);
	if (!ret)
		return 0;

	ret = get_state_private(&BTRFS_I(inode)->io_failure_tree, start,
				&private_failure);
	if (ret)
		return 0;

	failrec = (struct io_failure_record *)(unsigned long) private_failure;
	BUG_ON(!failrec->this_mirror);

	if (failrec->in_validation) {
		/* there was no real error, just free the record */
		pr_debug("clean_io_failure: freeing dummy error at %llu\n",
			 failrec->start);
		goto out;
	}
	if (fs_info->sb->s_flags & MS_RDONLY)
		goto out;

	spin_lock(&BTRFS_I(inode)->io_tree.lock);
	state = find_first_extent_bit_state(&BTRFS_I(inode)->io_tree,
					    failrec->start,
					    EXTENT_LOCKED);
	spin_unlock(&BTRFS_I(inode)->io_tree.lock);

	if (state && state->start <= failrec->start &&
	    state->end >= failrec->start + failrec->len - 1) {
		num_copies = btrfs_num_copies(fs_info, failrec->logical,
					      failrec->len);
		if (num_copies > 1)  {
			repair_io_failure(inode, start, failrec->len,
					  failrec->logical, page,
					  pg_offset, failrec->failed_mirror);
		}
	}

out:
	free_io_failure(inode, failrec);

	return 0;
}

/*
 * Can be called when
 * - hold extent lock
 * - under ordered extent
 * - the inode is freeing
 */
void btrfs_free_io_failure_record(struct inode *inode, u64 start, u64 end)
{
	struct extent_io_tree *failure_tree = &BTRFS_I(inode)->io_failure_tree;
	struct io_failure_record *failrec;
	struct extent_state *state, *next;

	if (RB_EMPTY_ROOT(&failure_tree->state))
		return;

	spin_lock(&failure_tree->lock);
	state = find_first_extent_bit_state(failure_tree, start, EXTENT_DIRTY);
	while (state) {
		if (state->start > end)
			break;

		ASSERT(state->end <= end);

		next = next_state(state);

		failrec = (struct io_failure_record *)(unsigned long)state->private;
		free_extent_state(state);
		kfree(failrec);

		state = next;
	}
	spin_unlock(&failure_tree->lock);
}

int btrfs_get_io_failure_record(struct inode *inode, u64 start, u64 end,
				struct io_failure_record **failrec_ret)
{
	struct io_failure_record *failrec;
	u64 private;
	struct extent_map *em;
	struct extent_io_tree *failure_tree = &BTRFS_I(inode)->io_failure_tree;
	struct extent_io_tree *tree = &BTRFS_I(inode)->io_tree;
	struct extent_map_tree *em_tree = &BTRFS_I(inode)->extent_tree;
	int ret;
	u64 logical;

	ret = get_state_private(failure_tree, start, &private);
	if (ret) {
		failrec = kzalloc(sizeof(*failrec), GFP_NOFS);
		if (!failrec)
			return -ENOMEM;

		failrec->start = start;
		failrec->len = end - start + 1;
		failrec->this_mirror = 0;
		failrec->bio_flags = 0;
		failrec->in_validation = 0;

		read_lock(&em_tree->lock);
		em = lookup_extent_mapping(em_tree, start, failrec->len);
		if (!em) {
			read_unlock(&em_tree->lock);
			kfree(failrec);
			return -EIO;
		}

		if (em->start > start || em->start + em->len <= start) {
			free_extent_map(em);
			em = NULL;
		}
		read_unlock(&em_tree->lock);
		if (!em) {
			kfree(failrec);
			return -EIO;
		}

		logical = start - em->start;
		logical = em->block_start + logical;
		if (test_bit(EXTENT_FLAG_COMPRESSED, &em->flags)) {
			logical = em->block_start;
			failrec->bio_flags = EXTENT_BIO_COMPRESSED;
			extent_set_compress_type(&failrec->bio_flags,
						 em->compress_type);
		}

		pr_debug("Get IO Failure Record: (new) logical=%llu, start=%llu, len=%llu\n",
			 logical, start, failrec->len);

		failrec->logical = logical;
		free_extent_map(em);

		/* set the bits in the private failure tree */
		ret = set_extent_bits(failure_tree, start, end,
					EXTENT_LOCKED | EXTENT_DIRTY, GFP_NOFS);
		if (ret >= 0)
			ret = set_state_private(failure_tree, start,
						(u64)(unsigned long)failrec);
		/* set the bits in the inode's tree */
		if (ret >= 0)
			ret = set_extent_bits(tree, start, end, EXTENT_DAMAGED,
						GFP_NOFS);
		if (ret < 0) {
			kfree(failrec);
			return ret;
		}
	} else {
		failrec = (struct io_failure_record *)(unsigned long)private;
		pr_debug("Get IO Failure Record: (found) logical=%llu, start=%llu, len=%llu, validation=%d\n",
			 failrec->logical, failrec->start, failrec->len,
			 failrec->in_validation);
		/*
		 * when data can be on disk more than twice, add to failrec here
		 * (e.g. with a list for failed_mirror) to make
		 * clean_io_failure() clean all those errors at once.
		 */
	}

	*failrec_ret = failrec;

	return 0;
}

int btrfs_check_repairable(struct inode *inode, struct bio *failed_bio,
			   struct io_failure_record *failrec, int failed_mirror)
{
	int num_copies;

	num_copies = btrfs_num_copies(BTRFS_I(inode)->root->fs_info,
				      failrec->logical, failrec->len);
	if (num_copies == 1) {
		/*
		 * we only have a single copy of the data, so don't bother with
		 * all the retry and error correction code that follows. no
		 * matter what the error is, it is very likely to persist.
		 */
		pr_debug("Check Repairable: cannot repair, num_copies=%d, next_mirror %d, failed_mirror %d\n",
			 num_copies, failrec->this_mirror, failed_mirror);
		return 0;
	}

	/*
	 * there are two premises:
	 *	a) deliver good data to the caller
	 *	b) correct the bad sectors on disk
	 */
	if (failed_bio->bi_vcnt > 1) {
		/*
		 * to fulfill b), we need to know the exact failing sectors, as
		 * we don't want to rewrite any more than the failed ones. thus,
		 * we need separate read requests for the failed bio
		 *
		 * if the following BUG_ON triggers, our validation request got
		 * merged. we need separate requests for our algorithm to work.
		 */
		BUG_ON(failrec->in_validation);
		failrec->in_validation = 1;
		failrec->this_mirror = failed_mirror;
	} else {
		/*
		 * we're ready to fulfill a) and b) alongside. get a good copy
		 * of the failed sector and if we succeed, we have setup
		 * everything for repair_io_failure to do the rest for us.
		 */
		if (failrec->in_validation) {
			BUG_ON(failrec->this_mirror != failed_mirror);
			failrec->in_validation = 0;
			failrec->this_mirror = 0;
		}
		failrec->failed_mirror = failed_mirror;
		failrec->this_mirror++;
		if (failrec->this_mirror == failed_mirror)
			failrec->this_mirror++;
	}

	if (failrec->this_mirror > num_copies) {
		pr_debug("Check Repairable: (fail) num_copies=%d, next_mirror %d, failed_mirror %d\n",
			 num_copies, failrec->this_mirror, failed_mirror);
		return 0;
	}

	return 1;
}


struct bio *btrfs_create_repair_bio(struct inode *inode, struct bio *failed_bio,
				    struct io_failure_record *failrec,
				    struct page *page, int pg_offset, int icsum,
				    bio_end_io_t *endio_func, void *data)
{
	struct bio *bio;
	struct btrfs_io_bio *btrfs_failed_bio;
	struct btrfs_io_bio *btrfs_bio;

	bio = btrfs_io_bio_alloc(GFP_NOFS, 1);
	if (!bio)
		return NULL;

	bio->bi_end_io = endio_func;
	bio->bi_iter.bi_sector = failrec->logical >> 9;
	bio->bi_bdev = BTRFS_I(inode)->root->fs_info->fs_devices->latest_bdev;
	bio->bi_iter.bi_size = 0;
	bio->bi_private = data;

	btrfs_failed_bio = btrfs_io_bio(failed_bio);
	if (btrfs_failed_bio->csum) {
		struct btrfs_fs_info *fs_info = BTRFS_I(inode)->root->fs_info;
		u16 csum_size = btrfs_super_csum_size(fs_info->super_copy);

		btrfs_bio = btrfs_io_bio(bio);
		btrfs_bio->csum = btrfs_bio->csum_inline;
		icsum *= csum_size;
		memcpy(btrfs_bio->csum, btrfs_failed_bio->csum + icsum,
		       csum_size);
	}

	bio_add_page(bio, page, failrec->len, pg_offset);

	return bio;
}

/*
 * this is a generic handler for readpage errors (default
 * readpage_io_failed_hook). if other copies exist, read those and write back
 * good data to the failed position. does not investigate in remapping the
 * failed extent elsewhere, hoping the device will be smart enough to do this as
 * needed
 */

static int bio_readpage_error(struct bio *failed_bio, u64 phy_offset,
			      struct page *page, u64 start, u64 end,
			      int failed_mirror)
{
	struct io_failure_record *failrec;
	struct inode *inode = page->mapping->host;
	struct extent_io_tree *tree = &BTRFS_I(inode)->io_tree;
	struct bio *bio;
	int read_mode;
	int ret;

	BUG_ON(failed_bio->bi_rw & REQ_WRITE);

	ret = btrfs_get_io_failure_record(inode, start, end, &failrec);
	if (ret)
		return ret;

	ret = btrfs_check_repairable(inode, failed_bio, failrec, failed_mirror);
	if (!ret) {
		free_io_failure(inode, failrec);
		return -EIO;
	}

	if (failed_bio->bi_vcnt > 1)
		read_mode = READ_SYNC | REQ_FAILFAST_DEV;
	else
		read_mode = READ_SYNC;

	phy_offset >>= inode->i_sb->s_blocksize_bits;
	bio = btrfs_create_repair_bio(inode, failed_bio, failrec, page,
				      start - page_offset(page),
				      (int)phy_offset, failed_bio->bi_end_io,
				      NULL);
	if (!bio) {
		free_io_failure(inode, failrec);
		return -EIO;
	}

	pr_debug("Repair Read Error: submitting new read[%#x] to this_mirror=%d, in_validation=%d\n",
		 read_mode, failrec->this_mirror, failrec->in_validation);

	ret = tree->ops->submit_bio_hook(inode, read_mode, bio,
					 failrec->this_mirror,
					 failrec->bio_flags, 0);
	if (ret) {
		free_io_failure(inode, failrec);
		bio_put(bio);
	}

	return ret;
}

/* lots and lots of room for performance fixes in the end_bio funcs */

void end_extent_writepage(struct page *page, int err, u64 start, u64 end)
{
	int uptodate = (err == 0);
	struct extent_io_tree *tree;
	int ret = 0;

	tree = &BTRFS_I(page->mapping->host)->io_tree;

	if (tree->ops && tree->ops->writepage_end_io_hook) {
		ret = tree->ops->writepage_end_io_hook(page, start,
					       end, NULL, uptodate);
		if (ret)
			uptodate = 0;
	}

	if (!uptodate) {
		ClearPageUptodate(page);
		SetPageError(page);
		ret = ret < 0 ? ret : -EIO;
		mapping_set_error(page->mapping, ret);
	}
}

/*
 * after a writepage IO is done, we need to:
 * clear the uptodate bits on error
 * clear the writeback bits in the extent tree for this IO
 * end_page_writeback if the page has no more pending IO
 *
 * Scheduling is not allowed, so the extent state tree is expected
 * to have one and only one object corresponding to this IO.
 */
static void end_bio_extent_writepage(struct bio *bio)
{
	struct bio_vec *bvec;
	u64 start;
	u64 end;
	int i;

	bio_for_each_segment_all(bvec, bio, i) {
		struct page *page = bvec->bv_page;

		/* We always issue full-page reads, but if some block
		 * in a page fails to read, blk_update_request() will
		 * advance bv_offset and adjust bv_len to compensate.
		 * Print a warning for nonzero offsets, and an error
		 * if they don't add up to a full page.  */
		if (bvec->bv_offset || bvec->bv_len != PAGE_CACHE_SIZE) {
			if (bvec->bv_offset + bvec->bv_len != PAGE_CACHE_SIZE)
				btrfs_err(BTRFS_I(page->mapping->host)->root->fs_info,
				   "partial page write in btrfs with offset %u and length %u",
					bvec->bv_offset, bvec->bv_len);
			else
				btrfs_info(BTRFS_I(page->mapping->host)->root->fs_info,
				   "incomplete page write in btrfs with offset %u and "
				   "length %u",
					bvec->bv_offset, bvec->bv_len);
		}

		start = page_offset(page);
		end = start + bvec->bv_offset + bvec->bv_len - 1;

		end_extent_writepage(page, bio->bi_error, start, end);
		end_page_writeback(page);
	}

	bio_put(bio);
}

static void
endio_readpage_release_extent(struct extent_io_tree *tree, u64 start, u64 len,
			      int uptodate)
{
	struct extent_state *cached = NULL;
	u64 end = start + len - 1;

	if (uptodate && tree->track_uptodate)
		set_extent_uptodate(tree, start, end, &cached, GFP_ATOMIC);
	unlock_extent_cached(tree, start, end, &cached, GFP_ATOMIC);
}

/*
 * after a readpage IO is done, we need to:
 * clear the uptodate bits on error
 * set the uptodate bits if things worked
 * set the page up to date if all extents in the tree are uptodate
 * clear the lock bit in the extent tree
 * unlock the page if there are no other extents locked for it
 *
 * Scheduling is not allowed, so the extent state tree is expected
 * to have one and only one object corresponding to this IO.
 */
static void end_bio_extent_readpage(struct bio *bio)
{
	struct bio_vec *bvec;
	int uptodate = !bio->bi_error;
	struct btrfs_io_bio *io_bio = btrfs_io_bio(bio);
	struct extent_io_tree *tree;
	u64 offset = 0;
	u64 start;
	u64 end;
	u64 len;
	u64 extent_start = 0;
	u64 extent_len = 0;
	int mirror;
	int ret;
	int i;

	bio_for_each_segment_all(bvec, bio, i) {
		struct page *page = bvec->bv_page;
		struct inode *inode = page->mapping->host;

		pr_debug("end_bio_extent_readpage: bi_sector=%llu, err=%d, "
			 "mirror=%u\n", (u64)bio->bi_iter.bi_sector,
			 bio->bi_error, io_bio->mirror_num);
		tree = &BTRFS_I(inode)->io_tree;

		/* We always issue full-page reads, but if some block
		 * in a page fails to read, blk_update_request() will
		 * advance bv_offset and adjust bv_len to compensate.
		 * Print a warning for nonzero offsets, and an error
		 * if they don't add up to a full page.  */
		if (bvec->bv_offset || bvec->bv_len != PAGE_CACHE_SIZE) {
			if (bvec->bv_offset + bvec->bv_len != PAGE_CACHE_SIZE)
				btrfs_err(BTRFS_I(page->mapping->host)->root->fs_info,
				   "partial page read in btrfs with offset %u and length %u",
					bvec->bv_offset, bvec->bv_len);
			else
				btrfs_info(BTRFS_I(page->mapping->host)->root->fs_info,
				   "incomplete page read in btrfs with offset %u and "
				   "length %u",
					bvec->bv_offset, bvec->bv_len);
		}

		start = page_offset(page);
		end = start + bvec->bv_offset + bvec->bv_len - 1;
		len = bvec->bv_len;

		mirror = io_bio->mirror_num;
		if (likely(uptodate && tree->ops &&
			   tree->ops->readpage_end_io_hook)) {
			ret = tree->ops->readpage_end_io_hook(io_bio, offset,
							      page, start, end,
							      mirror);
			if (ret)
				uptodate = 0;
			else
				clean_io_failure(inode, start, page, 0);
		}

		if (likely(uptodate))
			goto readpage_ok;

		if (tree->ops && tree->ops->readpage_io_failed_hook) {
			ret = tree->ops->readpage_io_failed_hook(page, mirror);
			if (!ret && !bio->bi_error)
				uptodate = 1;
		} else {
			/*
			 * The generic bio_readpage_error handles errors the
			 * following way: If possible, new read requests are
			 * created and submitted and will end up in
			 * end_bio_extent_readpage as well (if we're lucky, not
			 * in the !uptodate case). In that case it returns 0 and
			 * we just go on with the next page in our bio. If it
			 * can't handle the error it will return -EIO and we
			 * remain responsible for that page.
			 */
			ret = bio_readpage_error(bio, offset, page, start, end,
						 mirror);
			if (ret == 0) {
				uptodate = !bio->bi_error;
				offset += len;
				continue;
			}
		}
readpage_ok:
		if (likely(uptodate)) {
			loff_t i_size = i_size_read(inode);
			pgoff_t end_index = i_size >> PAGE_CACHE_SHIFT;
			unsigned off;

			/* Zero out the end if this page straddles i_size */
			off = i_size & (PAGE_CACHE_SIZE-1);
			if (page->index == end_index && off)
				zero_user_segment(page, off, PAGE_CACHE_SIZE);
			SetPageUptodate(page);
		} else {
			ClearPageUptodate(page);
			SetPageError(page);
		}
		unlock_page(page);
		offset += len;

		if (unlikely(!uptodate)) {
			if (extent_len) {
				endio_readpage_release_extent(tree,
							      extent_start,
							      extent_len, 1);
				extent_start = 0;
				extent_len = 0;
			}
			endio_readpage_release_extent(tree, start,
						      end - start + 1, 0);
		} else if (!extent_len) {
			extent_start = start;
			extent_len = end + 1 - start;
		} else if (extent_start + extent_len == start) {
			extent_len += end + 1 - start;
		} else {
			endio_readpage_release_extent(tree, extent_start,
						      extent_len, uptodate);
			extent_start = start;
			extent_len = end + 1 - start;
		}
	}

	if (extent_len)
		endio_readpage_release_extent(tree, extent_start, extent_len,
					      uptodate);
	if (io_bio->end_io)
		io_bio->end_io(io_bio, bio->bi_error);
	bio_put(bio);
}

/*
 * this allocates from the btrfs_bioset.  We're returning a bio right now
 * but you can call btrfs_io_bio for the appropriate container_of magic
 */
struct bio *
btrfs_bio_alloc(struct block_device *bdev, u64 first_sector, int nr_vecs,
		gfp_t gfp_flags)
{
	struct btrfs_io_bio *btrfs_bio;
	struct bio *bio;

	bio = bio_alloc_bioset(gfp_flags, nr_vecs, btrfs_bioset);

	if (bio == NULL && (current->flags & PF_MEMALLOC)) {
		while (!bio && (nr_vecs /= 2)) {
			bio = bio_alloc_bioset(gfp_flags,
					       nr_vecs, btrfs_bioset);
		}
	}

	if (bio) {
		bio->bi_bdev = bdev;
		bio->bi_iter.bi_sector = first_sector;
		btrfs_bio = btrfs_io_bio(bio);
		btrfs_bio->csum = NULL;
		btrfs_bio->csum_allocated = NULL;
		btrfs_bio->end_io = NULL;
	}
	return bio;
}

struct bio *btrfs_bio_clone(struct bio *bio, gfp_t gfp_mask)
{
	struct btrfs_io_bio *btrfs_bio;
	struct bio *new;

	new = bio_clone_bioset(bio, gfp_mask, btrfs_bioset);
	if (new) {
		btrfs_bio = btrfs_io_bio(new);
		btrfs_bio->csum = NULL;
		btrfs_bio->csum_allocated = NULL;
		btrfs_bio->end_io = NULL;

#ifdef CONFIG_BLK_CGROUP
		/* FIXME, put this into bio_clone_bioset */
		if (bio->bi_css)
			bio_associate_blkcg(new, bio->bi_css);
#endif
	}
	return new;
}

/* this also allocates from the btrfs_bioset */
struct bio *btrfs_io_bio_alloc(gfp_t gfp_mask, unsigned int nr_iovecs)
{
	struct btrfs_io_bio *btrfs_bio;
	struct bio *bio;

	bio = bio_alloc_bioset(gfp_mask, nr_iovecs, btrfs_bioset);
	if (bio) {
		btrfs_bio = btrfs_io_bio(bio);
		btrfs_bio->csum = NULL;
		btrfs_bio->csum_allocated = NULL;
		btrfs_bio->end_io = NULL;
	}
	return bio;
}


static int __must_check submit_one_bio(int rw, struct bio *bio,
				       int mirror_num, unsigned long bio_flags)
{
	int ret = 0;
	struct bio_vec *bvec = bio->bi_io_vec + bio->bi_vcnt - 1;
	struct page *page = bvec->bv_page;
	struct extent_io_tree *tree = bio->bi_private;
	u64 start;

	start = page_offset(page) + bvec->bv_offset;

	bio->bi_private = NULL;

	bio_get(bio);

	if (tree->ops && tree->ops->submit_bio_hook)
		ret = tree->ops->submit_bio_hook(page->mapping->host, rw, bio,
					   mirror_num, bio_flags, start);
	else
		btrfsic_submit_bio(rw, bio);

	bio_put(bio);
	return ret;
}

static int merge_bio(int rw, struct extent_io_tree *tree, struct page *page,
		     unsigned long offset, size_t size, struct bio *bio,
		     unsigned long bio_flags)
{
	int ret = 0;
	if (tree->ops && tree->ops->merge_bio_hook)
		ret = tree->ops->merge_bio_hook(rw, page, offset, size, bio,
						bio_flags);
	BUG_ON(ret < 0);
	return ret;

}

static int submit_extent_page(int rw, struct extent_io_tree *tree,
			      struct writeback_control *wbc,
			      struct page *page, sector_t sector,
			      size_t size, unsigned long offset,
			      struct block_device *bdev,
			      struct bio **bio_ret,
			      unsigned long max_pages,
			      bio_end_io_t end_io_func,
			      int mirror_num,
			      unsigned long prev_bio_flags,
			      unsigned long bio_flags,
			      bool force_bio_submit)
{
	int ret = 0;
	struct bio *bio;
	int contig = 0;
	int old_compressed = prev_bio_flags & EXTENT_BIO_COMPRESSED;
	size_t page_size = min_t(size_t, size, PAGE_CACHE_SIZE);

	if (bio_ret && *bio_ret) {
		bio = *bio_ret;
		if (old_compressed)
			contig = bio->bi_iter.bi_sector == sector;
		else
			contig = bio_end_sector(bio) == sector;

		if (prev_bio_flags != bio_flags || !contig ||
		    force_bio_submit ||
		    merge_bio(rw, tree, page, offset, page_size, bio, bio_flags) ||
		    bio_add_page(bio, page, page_size, offset) < page_size) {
			ret = submit_one_bio(rw, bio, mirror_num,
					     prev_bio_flags);
			if (ret < 0) {
				*bio_ret = NULL;
				return ret;
			}
			bio = NULL;
		} else {
			if (wbc)
				wbc_account_io(wbc, page, page_size);
			return 0;
		}
	}

	bio = btrfs_bio_alloc(bdev, sector, BIO_MAX_PAGES,
			GFP_NOFS | __GFP_HIGH);
	if (!bio)
		return -ENOMEM;

	bio_add_page(bio, page, page_size, offset);
	bio->bi_end_io = end_io_func;
	bio->bi_private = tree;
	if (wbc) {
		wbc_init_bio(wbc, bio);
		wbc_account_io(wbc, page, page_size);
	}

	if (bio_ret)
		*bio_ret = bio;
	else
		ret = submit_one_bio(rw, bio, mirror_num, bio_flags);

	return ret;
}

static void attach_extent_buffer_page(struct extent_buffer *eb,
				      struct page *page)
{
	if (!PagePrivate(page)) {
		SetPagePrivate(page);
		page_cache_get(page);
		set_page_private(page, (unsigned long)eb);
	} else {
		WARN_ON(page->private != (unsigned long)eb);
	}
}

void set_page_extent_mapped(struct page *page)
{
	if (!PagePrivate(page)) {
		SetPagePrivate(page);
		page_cache_get(page);
		set_page_private(page, EXTENT_PAGE_PRIVATE);
	}
}

static struct extent_map *
__get_extent_map(struct inode *inode, struct page *page, size_t pg_offset,
		 u64 start, u64 len, get_extent_t *get_extent,
		 struct extent_map **em_cached)
{
	struct extent_map *em;

	if (em_cached && *em_cached) {
		em = *em_cached;
		if (extent_map_in_tree(em) && start >= em->start &&
		    start < extent_map_end(em)) {
			atomic_inc(&em->refs);
			return em;
		}

		free_extent_map(em);
		*em_cached = NULL;
	}

	em = get_extent(inode, page, pg_offset, start, len, 0);
	if (em_cached && !IS_ERR_OR_NULL(em)) {
		BUG_ON(*em_cached);
		atomic_inc(&em->refs);
		*em_cached = em;
	}
	return em;
}
/*
 * basic readpage implementation.  Locked extent state structs are inserted
 * into the tree that are removed when the IO is done (by the end_io
 * handlers)
 * XXX JDM: This needs looking at to ensure proper page locking
 */
static int __do_readpage(struct extent_io_tree *tree,
			 struct page *page,
			 get_extent_t *get_extent,
			 struct extent_map **em_cached,
			 struct bio **bio, int mirror_num,
			 unsigned long *bio_flags, int rw,
			 u64 *prev_em_start)
{
	struct inode *inode = page->mapping->host;
	u64 start = page_offset(page);
	u64 page_end = start + PAGE_CACHE_SIZE - 1;
	u64 end;
	u64 cur = start;
	u64 extent_offset;
	u64 last_byte = i_size_read(inode);
	u64 block_start;
	u64 cur_end;
	sector_t sector;
	struct extent_map *em;
	struct block_device *bdev;
	int ret;
	int nr = 0;
	int parent_locked = *bio_flags & EXTENT_BIO_PARENT_LOCKED;
	size_t pg_offset = 0;
	size_t iosize;
	size_t disk_io_size;
	size_t blocksize = inode->i_sb->s_blocksize;
	unsigned long this_bio_flag = *bio_flags & EXTENT_BIO_PARENT_LOCKED;

	set_page_extent_mapped(page);

	end = page_end;
	if (!PageUptodate(page)) {
		if (cleancache_get_page(page) == 0) {
			BUG_ON(blocksize != PAGE_SIZE);
			unlock_extent(tree, start, end);
			goto out;
		}
	}

	if (page->index == last_byte >> PAGE_CACHE_SHIFT) {
		char *userpage;
		size_t zero_offset = last_byte & (PAGE_CACHE_SIZE - 1);

		if (zero_offset) {
			iosize = PAGE_CACHE_SIZE - zero_offset;
			userpage = kmap_atomic(page);
			memset(userpage + zero_offset, 0, iosize);
			flush_dcache_page(page);
			kunmap_atomic(userpage);
		}
	}
	while (cur <= end) {
		unsigned long pnr = (last_byte >> PAGE_CACHE_SHIFT) + 1;
		bool force_bio_submit = false;

		if (cur >= last_byte) {
			char *userpage;
			struct extent_state *cached = NULL;

			iosize = PAGE_CACHE_SIZE - pg_offset;
			userpage = kmap_atomic(page);
			memset(userpage + pg_offset, 0, iosize);
			flush_dcache_page(page);
			kunmap_atomic(userpage);
			set_extent_uptodate(tree, cur, cur + iosize - 1,
					    &cached, GFP_NOFS);
			if (!parent_locked)
				unlock_extent_cached(tree, cur,
						     cur + iosize - 1,
						     &cached, GFP_NOFS);
			break;
		}
		em = __get_extent_map(inode, page, pg_offset, cur,
				      end - cur + 1, get_extent, em_cached);
		if (IS_ERR_OR_NULL(em)) {
			SetPageError(page);
			if (!parent_locked)
				unlock_extent(tree, cur, end);
			break;
		}
		extent_offset = cur - em->start;
		BUG_ON(extent_map_end(em) <= cur);
		BUG_ON(end < cur);

		if (test_bit(EXTENT_FLAG_COMPRESSED, &em->flags)) {
			this_bio_flag |= EXTENT_BIO_COMPRESSED;
			extent_set_compress_type(&this_bio_flag,
						 em->compress_type);
		}

		iosize = min(extent_map_end(em) - cur, end - cur + 1);
		cur_end = min(extent_map_end(em) - 1, end);
		iosize = ALIGN(iosize, blocksize);
		if (this_bio_flag & EXTENT_BIO_COMPRESSED) {
			disk_io_size = em->block_len;
			sector = em->block_start >> 9;
		} else {
			sector = (em->block_start + extent_offset) >> 9;
			disk_io_size = iosize;
		}
		bdev = em->bdev;
		block_start = em->block_start;
		if (test_bit(EXTENT_FLAG_PREALLOC, &em->flags))
			block_start = EXTENT_MAP_HOLE;

		/*
		 * If we have a file range that points to a compressed extent
		 * and it's followed by a consecutive file range that points to
		 * to the same compressed extent (possibly with a different
		 * offset and/or length, so it either points to the whole extent
		 * or only part of it), we must make sure we do not submit a
		 * single bio to populate the pages for the 2 ranges because
		 * this makes the compressed extent read zero out the pages
		 * belonging to the 2nd range. Imagine the following scenario:
		 *
		 *  File layout
		 *  [0 - 8K]                     [8K - 24K]
		 *    |                               |
		 *    |                               |
		 * points to extent X,         points to extent X,
		 * offset 4K, length of 8K     offset 0, length 16K
		 *
		 * [extent X, compressed length = 4K uncompressed length = 16K]
		 *
		 * If the bio to read the compressed extent covers both ranges,
		 * it will decompress extent X into the pages belonging to the
		 * first range and then it will stop, zeroing out the remaining
		 * pages that belong to the other range that points to extent X.
		 * So here we make sure we submit 2 bios, one for the first
		 * range and another one for the third range. Both will target
		 * the same physical extent from disk, but we can't currently
		 * make the compressed bio endio callback populate the pages
		 * for both ranges because each compressed bio is tightly
		 * coupled with a single extent map, and each range can have
		 * an extent map with a different offset value relative to the
		 * uncompressed data of our extent and different lengths. This
		 * is a corner case so we prioritize correctness over
		 * non-optimal behavior (submitting 2 bios for the same extent).
		 */
		if (test_bit(EXTENT_FLAG_COMPRESSED, &em->flags) &&
		    prev_em_start && *prev_em_start != (u64)-1 &&
		    *prev_em_start != em->orig_start)
			force_bio_submit = true;

		if (prev_em_start)
			*prev_em_start = em->orig_start;

		free_extent_map(em);
		em = NULL;

		/* we've found a hole, just zero and go on */
		if (block_start == EXTENT_MAP_HOLE) {
			char *userpage;
			struct extent_state *cached = NULL;

			userpage = kmap_atomic(page);
			memset(userpage + pg_offset, 0, iosize);
			flush_dcache_page(page);
			kunmap_atomic(userpage);

			set_extent_uptodate(tree, cur, cur + iosize - 1,
					    &cached, GFP_NOFS);
			if (parent_locked)
				free_extent_state(cached);
			else
				unlock_extent_cached(tree, cur,
						     cur + iosize - 1,
						     &cached, GFP_NOFS);
			cur = cur + iosize;
			pg_offset += iosize;
			continue;
		}
		/* the get_extent function already copied into the page */
		if (test_range_bit(tree, cur, cur_end,
				   EXTENT_UPTODATE, 1, NULL)) {
			check_page_uptodate(tree, page);
			if (!parent_locked)
				unlock_extent(tree, cur, cur + iosize - 1);
			cur = cur + iosize;
			pg_offset += iosize;
			continue;
		}
		/* we have an inline extent but it didn't get marked up
		 * to date.  Error out
		 */
		if (block_start == EXTENT_MAP_INLINE) {
			SetPageError(page);
			if (!parent_locked)
				unlock_extent(tree, cur, cur + iosize - 1);
			cur = cur + iosize;
			pg_offset += iosize;
			continue;
		}

		pnr -= page->index;
		ret = submit_extent_page(rw, tree, NULL, page,
					 sector, disk_io_size, pg_offset,
					 bdev, bio, pnr,
					 end_bio_extent_readpage, mirror_num,
					 *bio_flags,
					 this_bio_flag,
					 force_bio_submit);
		if (!ret) {
			nr++;
			*bio_flags = this_bio_flag;
		} else {
			SetPageError(page);
			if (!parent_locked)
				unlock_extent(tree, cur, cur + iosize - 1);
		}
		cur = cur + iosize;
		pg_offset += iosize;
	}
out:
	if (!nr) {
		if (!PageError(page))
			SetPageUptodate(page);
		unlock_page(page);
	}
	return 0;
}

static inline void __do_contiguous_readpages(struct extent_io_tree *tree,
					     struct page *pages[], int nr_pages,
					     u64 start, u64 end,
					     get_extent_t *get_extent,
					     struct extent_map **em_cached,
					     struct bio **bio, int mirror_num,
					     unsigned long *bio_flags, int rw,
					     u64 *prev_em_start)
{
	struct inode *inode;
	struct btrfs_ordered_extent *ordered;
	int index;

	inode = pages[0]->mapping->host;
	while (1) {
		lock_extent(tree, start, end);
		ordered = btrfs_lookup_ordered_range(inode, start,
						     end - start + 1);
		if (!ordered)
			break;
		unlock_extent(tree, start, end);
		btrfs_start_ordered_extent(inode, ordered, 1);
		btrfs_put_ordered_extent(ordered);
	}

	for (index = 0; index < nr_pages; index++) {
		__do_readpage(tree, pages[index], get_extent, em_cached, bio,
			      mirror_num, bio_flags, rw, prev_em_start);
		page_cache_release(pages[index]);
	}
}

static void __extent_readpages(struct extent_io_tree *tree,
			       struct page *pages[],
			       int nr_pages, get_extent_t *get_extent,
			       struct extent_map **em_cached,
			       struct bio **bio, int mirror_num,
			       unsigned long *bio_flags, int rw,
			       u64 *prev_em_start)
{
	u64 start = 0;
	u64 end = 0;
	u64 page_start;
	int index;
	int first_index = 0;

	for (index = 0; index < nr_pages; index++) {
		page_start = page_offset(pages[index]);
		if (!end) {
			start = page_start;
			end = start + PAGE_CACHE_SIZE - 1;
			first_index = index;
		} else if (end + 1 == page_start) {
			end += PAGE_CACHE_SIZE;
		} else {
			__do_contiguous_readpages(tree, &pages[first_index],
						  index - first_index, start,
						  end, get_extent, em_cached,
						  bio, mirror_num, bio_flags,
						  rw, prev_em_start);
			start = page_start;
			end = start + PAGE_CACHE_SIZE - 1;
			first_index = index;
		}
	}

	if (end)
		__do_contiguous_readpages(tree, &pages[first_index],
					  index - first_index, start,
					  end, get_extent, em_cached, bio,
					  mirror_num, bio_flags, rw,
					  prev_em_start);
}

static int __extent_read_full_page(struct extent_io_tree *tree,
				   struct page *page,
				   get_extent_t *get_extent,
				   struct bio **bio, int mirror_num,
				   unsigned long *bio_flags, int rw)
{
	struct inode *inode = page->mapping->host;
	struct btrfs_ordered_extent *ordered;
	u64 start = page_offset(page);
	u64 end = start + PAGE_CACHE_SIZE - 1;
	int ret;

	while (1) {
		lock_extent(tree, start, end);
		ordered = btrfs_lookup_ordered_extent(inode, start);
		if (!ordered)
			break;
		unlock_extent(tree, start, end);
		btrfs_start_ordered_extent(inode, ordered, 1);
		btrfs_put_ordered_extent(ordered);
	}

	ret = __do_readpage(tree, page, get_extent, NULL, bio, mirror_num,
			    bio_flags, rw, NULL);
	return ret;
}

int extent_read_full_page(struct extent_io_tree *tree, struct page *page,
			    get_extent_t *get_extent, int mirror_num)
{
	struct bio *bio = NULL;
	unsigned long bio_flags = 0;
	int ret;

	ret = __extent_read_full_page(tree, page, get_extent, &bio, mirror_num,
				      &bio_flags, READ);
	if (bio)
		ret = submit_one_bio(READ, bio, mirror_num, bio_flags);
	return ret;
}

int extent_read_full_page_nolock(struct extent_io_tree *tree, struct page *page,
				 get_extent_t *get_extent, int mirror_num)
{
	struct bio *bio = NULL;
	unsigned long bio_flags = EXTENT_BIO_PARENT_LOCKED;
	int ret;

	ret = __do_readpage(tree, page, get_extent, NULL, &bio, mirror_num,
			    &bio_flags, READ, NULL);
	if (bio)
		ret = submit_one_bio(READ, bio, mirror_num, bio_flags);
	return ret;
}

static noinline void update_nr_written(struct page *page,
				      struct writeback_control *wbc,
				      unsigned long nr_written)
{
	wbc->nr_to_write -= nr_written;
	if (wbc->range_cyclic || (wbc->nr_to_write > 0 &&
	    wbc->range_start == 0 && wbc->range_end == LLONG_MAX))
		page->mapping->writeback_index = page->index + nr_written;
}

/*
 * helper for __extent_writepage, doing all of the delayed allocation setup.
 *
 * This returns 1 if our fill_delalloc function did all the work required
 * to write the page (copy into inline extent).  In this case the IO has
 * been started and the page is already unlocked.
 *
 * This returns 0 if all went well (page still locked)
 * This returns < 0 if there were errors (page still locked)
 */
static noinline_for_stack int writepage_delalloc(struct inode *inode,
			      struct page *page, struct writeback_control *wbc,
			      struct extent_page_data *epd,
			      u64 delalloc_start,
			      unsigned long *nr_written)
{
	struct extent_io_tree *tree = epd->tree;
	u64 page_end = delalloc_start + PAGE_CACHE_SIZE - 1;
	u64 nr_delalloc;
	u64 delalloc_to_write = 0;
	u64 delalloc_end = 0;
	int ret;
	int page_started = 0;

	if (epd->extent_locked || !tree->ops || !tree->ops->fill_delalloc)
		return 0;

	while (delalloc_end < page_end) {
		nr_delalloc = find_lock_delalloc_range(inode, tree,
					       page,
					       &delalloc_start,
					       &delalloc_end,
					       BTRFS_MAX_EXTENT_SIZE);
		if (nr_delalloc == 0) {
			delalloc_start = delalloc_end + 1;
			continue;
		}
		ret = tree->ops->fill_delalloc(inode, page,
					       delalloc_start,
					       delalloc_end,
					       &page_started,
					       nr_written);
		/* File system has been set read-only */
		if (ret) {
			SetPageError(page);
			/* fill_delalloc should be return < 0 for error
			 * but just in case, we use > 0 here meaning the
			 * IO is started, so we don't want to return > 0
			 * unless things are going well.
			 */
			ret = ret < 0 ? ret : -EIO;
			goto done;
		}
		/*
		 * delalloc_end is already one less than the total
		 * length, so we don't subtract one from
		 * PAGE_CACHE_SIZE
		 */
		delalloc_to_write += (delalloc_end - delalloc_start +
				      PAGE_CACHE_SIZE) >>
				      PAGE_CACHE_SHIFT;
		delalloc_start = delalloc_end + 1;
	}
	if (wbc->nr_to_write < delalloc_to_write) {
		int thresh = 8192;

		if (delalloc_to_write < thresh * 2)
			thresh = delalloc_to_write;
		wbc->nr_to_write = min_t(u64, delalloc_to_write,
					 thresh);
	}

	/* did the fill delalloc function already unlock and start
	 * the IO?
	 */
	if (page_started) {
		/*
		 * we've unlocked the page, so we can't update
		 * the mapping's writeback index, just update
		 * nr_to_write.
		 */
		wbc->nr_to_write -= *nr_written;
		return 1;
	}

	ret = 0;

done:
	return ret;
}

/*
 * helper for __extent_writepage.  This calls the writepage start hooks,
 * and does the loop to map the page into extents and bios.
 *
 * We return 1 if the IO is started and the page is unlocked,
 * 0 if all went well (page still locked)
 * < 0 if there were errors (page still locked)
 */
static noinline_for_stack int __extent_writepage_io(struct inode *inode,
				 struct page *page,
				 struct writeback_control *wbc,
				 struct extent_page_data *epd,
				 loff_t i_size,
				 unsigned long nr_written,
				 int write_flags, int *nr_ret)
{
	struct extent_io_tree *tree = epd->tree;
	u64 start = page_offset(page);
	u64 page_end = start + PAGE_CACHE_SIZE - 1;
	u64 end;
	u64 cur = start;
	u64 extent_offset;
	u64 block_start;
	u64 iosize;
	sector_t sector;
	struct extent_state *cached_state = NULL;
	struct extent_map *em;
	struct block_device *bdev;
	size_t pg_offset = 0;
	size_t blocksize;
	int ret = 0;
	int nr = 0;
	bool compressed;

	if (tree->ops && tree->ops->writepage_start_hook) {
		ret = tree->ops->writepage_start_hook(page, start,
						      page_end);
		if (ret) {
			/* Fixup worker will requeue */
			if (ret == -EBUSY)
				wbc->pages_skipped++;
			else
				redirty_page_for_writepage(wbc, page);

			update_nr_written(page, wbc, nr_written);
			unlock_page(page);
			ret = 1;
			goto done_unlocked;
		}
	}

	/*
	 * we don't want to touch the inode after unlocking the page,
	 * so we update the mapping writeback index now
	 */
	update_nr_written(page, wbc, nr_written + 1);

	end = page_end;
	if (i_size <= start) {
		if (tree->ops && tree->ops->writepage_end_io_hook)
			tree->ops->writepage_end_io_hook(page, start,
							 page_end, NULL, 1);
		goto done;
	}

	blocksize = inode->i_sb->s_blocksize;

	while (cur <= end) {
		u64 em_end;
		if (cur >= i_size) {
			if (tree->ops && tree->ops->writepage_end_io_hook)
				tree->ops->writepage_end_io_hook(page, cur,
							 page_end, NULL, 1);
			break;
		}
		em = epd->get_extent(inode, page, pg_offset, cur,
				     end - cur + 1, 1);
		if (IS_ERR_OR_NULL(em)) {
			SetPageError(page);
			ret = PTR_ERR_OR_ZERO(em);
			break;
		}

		extent_offset = cur - em->start;
		em_end = extent_map_end(em);
		BUG_ON(em_end <= cur);
		BUG_ON(end < cur);
		iosize = min(em_end - cur, end - cur + 1);
		iosize = ALIGN(iosize, blocksize);
		sector = (em->block_start + extent_offset) >> 9;
		bdev = em->bdev;
		block_start = em->block_start;
		compressed = test_bit(EXTENT_FLAG_COMPRESSED, &em->flags);
		free_extent_map(em);
		em = NULL;

		/*
		 * compressed and inline extents are written through other
		 * paths in the FS
		 */
		if (compressed || block_start == EXTENT_MAP_HOLE ||
		    block_start == EXTENT_MAP_INLINE) {
			/*
			 * end_io notification does not happen here for
			 * compressed extents
			 */
			if (!compressed && tree->ops &&
			    tree->ops->writepage_end_io_hook)
				tree->ops->writepage_end_io_hook(page, cur,
							 cur + iosize - 1,
							 NULL, 1);
			else if (compressed) {
				/* we don't want to end_page_writeback on
				 * a compressed extent.  this happens
				 * elsewhere
				 */
				nr++;
			}

			cur += iosize;
			pg_offset += iosize;
			continue;
		}

		if (tree->ops && tree->ops->writepage_io_hook) {
			ret = tree->ops->writepage_io_hook(page, cur,
						cur + iosize - 1);
		} else {
			ret = 0;
		}
		if (ret) {
			SetPageError(page);
		} else {
			unsigned long max_nr = (i_size >> PAGE_CACHE_SHIFT) + 1;

			set_range_writeback(tree, cur, cur + iosize - 1);
			if (!PageWriteback(page)) {
				btrfs_err(BTRFS_I(inode)->root->fs_info,
					   "page %lu not writeback, cur %llu end %llu",
				       page->index, cur, end);
			}

			ret = submit_extent_page(write_flags, tree, wbc, page,
						 sector, iosize, pg_offset,
						 bdev, &epd->bio, max_nr,
						 end_bio_extent_writepage,
						 0, 0, 0, false);
			if (ret)
				SetPageError(page);
		}
		cur = cur + iosize;
		pg_offset += iosize;
		nr++;
	}
done:
	*nr_ret = nr;

done_unlocked:

	/* drop our reference on any cached states */
	free_extent_state(cached_state);
	return ret;
}

/*
 * the writepage semantics are similar to regular writepage.  extent
 * records are inserted to lock ranges in the tree, and as dirty areas
 * are found, they are marked writeback.  Then the lock bits are removed
 * and the end_io handler clears the writeback ranges
 */
static int __extent_writepage(struct page *page, struct writeback_control *wbc,
			      void *data)
{
	struct inode *inode = page->mapping->host;
	struct extent_page_data *epd = data;
	u64 start = page_offset(page);
	u64 page_end = start + PAGE_CACHE_SIZE - 1;
	int ret;
	int nr = 0;
	size_t pg_offset = 0;
	loff_t i_size = i_size_read(inode);
	unsigned long end_index = i_size >> PAGE_CACHE_SHIFT;
	int write_flags;
	unsigned long nr_written = 0;

	if (wbc->sync_mode == WB_SYNC_ALL)
		write_flags = WRITE_SYNC;
	else
		write_flags = WRITE;

	trace___extent_writepage(page, inode, wbc);

	WARN_ON(!PageLocked(page));

	ClearPageError(page);

	pg_offset = i_size & (PAGE_CACHE_SIZE - 1);
	if (page->index > end_index ||
	   (page->index == end_index && !pg_offset)) {
		page->mapping->a_ops->invalidatepage(page, 0, PAGE_CACHE_SIZE);
		unlock_page(page);
		return 0;
	}

	if (page->index == end_index) {
		char *userpage;

		userpage = kmap_atomic(page);
		memset(userpage + pg_offset, 0,
		       PAGE_CACHE_SIZE - pg_offset);
		kunmap_atomic(userpage);
		flush_dcache_page(page);
	}

	pg_offset = 0;

	set_page_extent_mapped(page);

	ret = writepage_delalloc(inode, page, wbc, epd, start, &nr_written);
	if (ret == 1)
		goto done_unlocked;
	if (ret)
		goto done;

	ret = __extent_writepage_io(inode, page, wbc, epd,
				    i_size, nr_written, write_flags, &nr);
	if (ret == 1)
		goto done_unlocked;

done:
	if (nr == 0) {
		/* make sure the mapping tag for page dirty gets cleared */
		set_page_writeback(page);
		end_page_writeback(page);
	}
	if (PageError(page)) {
		ret = ret < 0 ? ret : -EIO;
		end_extent_writepage(page, ret, start, page_end);
	}
	unlock_page(page);
	return ret;

done_unlocked:
	return 0;
}

void wait_on_extent_buffer_writeback(struct extent_buffer *eb)
{
	wait_on_bit_io(&eb->bflags, EXTENT_BUFFER_WRITEBACK,
		       TASK_UNINTERRUPTIBLE);
}

static noinline_for_stack int
lock_extent_buffer_for_io(struct extent_buffer *eb,
			  struct btrfs_fs_info *fs_info,
			  struct extent_page_data *epd)
{
	unsigned long i, num_pages;
	int flush = 0;
	int ret = 0;

	if (!btrfs_try_tree_write_lock(eb)) {
		flush = 1;
		flush_write_bio(epd);
		btrfs_tree_lock(eb);
	}

	if (test_bit(EXTENT_BUFFER_WRITEBACK, &eb->bflags)) {
		btrfs_tree_unlock(eb);
		if (!epd->sync_io)
			return 0;
		if (!flush) {
			flush_write_bio(epd);
			flush = 1;
		}
		while (1) {
			wait_on_extent_buffer_writeback(eb);
			btrfs_tree_lock(eb);
			if (!test_bit(EXTENT_BUFFER_WRITEBACK, &eb->bflags))
				break;
			btrfs_tree_unlock(eb);
		}
	}

	/*
	 * We need to do this to prevent races in people who check if the eb is
	 * under IO since we can end up having no IO bits set for a short period
	 * of time.
	 */
	spin_lock(&eb->refs_lock);
	if (test_and_clear_bit(EXTENT_BUFFER_DIRTY, &eb->bflags)) {
		set_bit(EXTENT_BUFFER_WRITEBACK, &eb->bflags);
		spin_unlock(&eb->refs_lock);
		btrfs_set_header_flag(eb, BTRFS_HEADER_FLAG_WRITTEN);
		__percpu_counter_add(&fs_info->dirty_metadata_bytes,
				     -eb->len,
				     fs_info->dirty_metadata_batch);
		ret = 1;
	} else {
		spin_unlock(&eb->refs_lock);
	}

	btrfs_tree_unlock(eb);

	if (!ret)
		return ret;

	num_pages = num_extent_pages(eb->start, eb->len);
	for (i = 0; i < num_pages; i++) {
		struct page *p = eb->pages[i];

		if (!trylock_page(p)) {
			if (!flush) {
				flush_write_bio(epd);
				flush = 1;
			}
			lock_page(p);
		}
	}

	return ret;
}

static void end_extent_buffer_writeback(struct extent_buffer *eb)
{
	clear_bit(EXTENT_BUFFER_WRITEBACK, &eb->bflags);
	smp_mb__after_atomic();
	wake_up_bit(&eb->bflags, EXTENT_BUFFER_WRITEBACK);
}

static void set_btree_ioerr(struct page *page)
{
	struct extent_buffer *eb = (struct extent_buffer *)page->private;
	struct btrfs_inode *btree_ino = BTRFS_I(eb->fs_info->btree_inode);

	SetPageError(page);
	if (test_and_set_bit(EXTENT_BUFFER_WRITE_ERR, &eb->bflags))
		return;

	/*
	 * If writeback for a btree extent that doesn't belong to a log tree
	 * failed, increment the counter transaction->eb_write_errors.
	 * We do this because while the transaction is running and before it's
	 * committing (when we call filemap_fdata[write|wait]_range against
	 * the btree inode), we might have
	 * btree_inode->i_mapping->a_ops->writepages() called by the VM - if it
	 * returns an error or an error happens during writeback, when we're
	 * committing the transaction we wouldn't know about it, since the pages
	 * can be no longer dirty nor marked anymore for writeback (if a
	 * subsequent modification to the extent buffer didn't happen before the
	 * transaction commit), which makes filemap_fdata[write|wait]_range not
	 * able to find the pages tagged with SetPageError at transaction
	 * commit time. So if this happens we must abort the transaction,
	 * otherwise we commit a super block with btree roots that point to
	 * btree nodes/leafs whose content on disk is invalid - either garbage
	 * or the content of some node/leaf from a past generation that got
	 * cowed or deleted and is no longer valid.
	 *
	 * Note: setting AS_EIO/AS_ENOSPC in the btree inode's i_mapping would
	 * not be enough - we need to distinguish between log tree extents vs
	 * non-log tree extents, and the next filemap_fdatawait_range() call
	 * will catch and clear such errors in the mapping - and that call might
	 * be from a log sync and not from a transaction commit. Also, checking
	 * for the eb flag EXTENT_BUFFER_WRITE_ERR at transaction commit time is
	 * not done and would not be reliable - the eb might have been released
	 * from memory and reading it back again means that flag would not be
	 * set (since it's a runtime flag, not persisted on disk).
	 *
	 * Using the flags below in the btree inode also makes us achieve the
	 * goal of AS_EIO/AS_ENOSPC when writepages() returns success, started
	 * writeback for all dirty pages and before filemap_fdatawait_range()
	 * is called, the writeback for all dirty pages had already finished
	 * with errors - because we were not using AS_EIO/AS_ENOSPC,
	 * filemap_fdatawait_range() would return success, as it could not know
	 * that writeback errors happened (the pages were no longer tagged for
	 * writeback).
	 */
	switch (eb->log_index) {
	case -1:
		set_bit(BTRFS_INODE_BTREE_ERR, &btree_ino->runtime_flags);
		break;
	case 0:
		set_bit(BTRFS_INODE_BTREE_LOG1_ERR, &btree_ino->runtime_flags);
		break;
	case 1:
		set_bit(BTRFS_INODE_BTREE_LOG2_ERR, &btree_ino->runtime_flags);
		break;
	default:
		BUG(); /* unexpected, logic error */
	}
}

static void end_bio_extent_buffer_writepage(struct bio *bio)
{
	struct bio_vec *bvec;
	struct extent_buffer *eb;
	int i, done;

	bio_for_each_segment_all(bvec, bio, i) {
		struct page *page = bvec->bv_page;

		eb = (struct extent_buffer *)page->private;
		BUG_ON(!eb);
		done = atomic_dec_and_test(&eb->io_pages);

		if (bio->bi_error ||
		    test_bit(EXTENT_BUFFER_WRITE_ERR, &eb->bflags)) {
			ClearPageUptodate(page);
			set_btree_ioerr(page);
		}

		end_page_writeback(page);

		if (!done)
			continue;

		end_extent_buffer_writeback(eb);
	}

	bio_put(bio);
}

static noinline_for_stack int write_one_eb(struct extent_buffer *eb,
			struct btrfs_fs_info *fs_info,
			struct writeback_control *wbc,
			struct extent_page_data *epd)
{
	struct block_device *bdev = fs_info->fs_devices->latest_bdev;
	struct extent_io_tree *tree = &BTRFS_I(fs_info->btree_inode)->io_tree;
	u64 offset = eb->start;
	unsigned long i, num_pages;
	unsigned long bio_flags = 0;
	int rw = (epd->sync_io ? WRITE_SYNC : WRITE) | REQ_META;
	int ret = 0;

	clear_bit(EXTENT_BUFFER_WRITE_ERR, &eb->bflags);
	num_pages = num_extent_pages(eb->start, eb->len);
	atomic_set(&eb->io_pages, num_pages);
	if (btrfs_header_owner(eb) == BTRFS_TREE_LOG_OBJECTID)
		bio_flags = EXTENT_BIO_TREE_LOG;

	for (i = 0; i < num_pages; i++) {
		struct page *p = eb->pages[i];

		clear_page_dirty_for_io(p);
		set_page_writeback(p);
		ret = submit_extent_page(rw, tree, wbc, p, offset >> 9,
					 PAGE_CACHE_SIZE, 0, bdev, &epd->bio,
					 -1, end_bio_extent_buffer_writepage,
					 0, epd->bio_flags, bio_flags, false);
		epd->bio_flags = bio_flags;
		if (ret) {
			set_btree_ioerr(p);
			end_page_writeback(p);
			if (atomic_sub_and_test(num_pages - i, &eb->io_pages))
				end_extent_buffer_writeback(eb);
			ret = -EIO;
			break;
		}
		offset += PAGE_CACHE_SIZE;
		update_nr_written(p, wbc, 1);
		unlock_page(p);
	}

	if (unlikely(ret)) {
		for (; i < num_pages; i++) {
			struct page *p = eb->pages[i];
			clear_page_dirty_for_io(p);
			unlock_page(p);
		}
	}

	return ret;
}

int btree_write_cache_pages(struct address_space *mapping,
				   struct writeback_control *wbc)
{
	struct extent_io_tree *tree = &BTRFS_I(mapping->host)->io_tree;
	struct btrfs_fs_info *fs_info = BTRFS_I(mapping->host)->root->fs_info;
	struct extent_buffer *eb, *prev_eb = NULL;
	struct extent_page_data epd = {
		.bio = NULL,
		.tree = tree,
		.extent_locked = 0,
		.sync_io = wbc->sync_mode == WB_SYNC_ALL,
		.bio_flags = 0,
	};
	int ret = 0;
	int done = 0;
	int nr_to_write_done = 0;
	struct pagevec pvec;
	int nr_pages;
	pgoff_t index;
	pgoff_t end;		/* Inclusive */
	int scanned = 0;
	int tag;

	pagevec_init(&pvec, 0);
	if (wbc->range_cyclic) {
		index = mapping->writeback_index; /* Start from prev offset */
		end = -1;
	} else {
		index = wbc->range_start >> PAGE_CACHE_SHIFT;
		end = wbc->range_end >> PAGE_CACHE_SHIFT;
		scanned = 1;
	}
	if (wbc->sync_mode == WB_SYNC_ALL)
		tag = PAGECACHE_TAG_TOWRITE;
	else
		tag = PAGECACHE_TAG_DIRTY;
retry:
	if (wbc->sync_mode == WB_SYNC_ALL)
		tag_pages_for_writeback(mapping, index, end);
	while (!done && !nr_to_write_done && (index <= end) &&
	       (nr_pages = pagevec_lookup_tag(&pvec, mapping, &index, tag,
			min(end - index, (pgoff_t)PAGEVEC_SIZE-1) + 1))) {
		unsigned i;

		scanned = 1;
		for (i = 0; i < nr_pages; i++) {
			struct page *page = pvec.pages[i];

			if (!PagePrivate(page))
				continue;

			if (!wbc->range_cyclic && page->index > end) {
				done = 1;
				break;
			}

			spin_lock(&mapping->private_lock);
			if (!PagePrivate(page)) {
				spin_unlock(&mapping->private_lock);
				continue;
			}

			eb = (struct extent_buffer *)page->private;

			/*
			 * Shouldn't happen and normally this would be a BUG_ON
			 * but no sense in crashing the users box for something
			 * we can survive anyway.
			 */
			if (WARN_ON(!eb)) {
				spin_unlock(&mapping->private_lock);
				continue;
			}

			if (eb == prev_eb) {
				spin_unlock(&mapping->private_lock);
				continue;
			}

			ret = atomic_inc_not_zero(&eb->refs);
			spin_unlock(&mapping->private_lock);
			if (!ret)
				continue;

			prev_eb = eb;
			ret = lock_extent_buffer_for_io(eb, fs_info, &epd);
			if (!ret) {
				free_extent_buffer(eb);
				continue;
			}

			ret = write_one_eb(eb, fs_info, wbc, &epd);
			if (ret) {
				done = 1;
				free_extent_buffer(eb);
				break;
			}
			free_extent_buffer(eb);

			/*
			 * the filesystem may choose to bump up nr_to_write.
			 * We have to make sure to honor the new nr_to_write
			 * at any time
			 */
			nr_to_write_done = wbc->nr_to_write <= 0;
		}
		pagevec_release(&pvec);
		cond_resched();
	}
	if (!scanned && !done) {
		/*
		 * We hit the last page and there is more work to be done: wrap
		 * back to the start of the file
		 */
		scanned = 1;
		index = 0;
		goto retry;
	}
	flush_write_bio(&epd);
	return ret;
}

/**
 * write_cache_pages - walk the list of dirty pages of the given address space and write all of them.
 * @mapping: address space structure to write
 * @wbc: subtract the number of written pages from *@wbc->nr_to_write
 * @writepage: function called for each page
 * @data: data passed to writepage function
 *
 * If a page is already under I/O, write_cache_pages() skips it, even
 * if it's dirty.  This is desirable behaviour for memory-cleaning writeback,
 * but it is INCORRECT for data-integrity system calls such as fsync().  fsync()
 * and msync() need to guarantee that all the data which was dirty at the time
 * the call was made get new I/O started against them.  If wbc->sync_mode is
 * WB_SYNC_ALL then we were called for data integrity and we must wait for
 * existing IO to complete.
 */
static int extent_write_cache_pages(struct extent_io_tree *tree,
			     struct address_space *mapping,
			     struct writeback_control *wbc,
			     writepage_t writepage, void *data,
			     void (*flush_fn)(void *))
{
	struct inode *inode = mapping->host;
	int ret = 0;
	int done = 0;
	int err = 0;
	int nr_to_write_done = 0;
	struct pagevec pvec;
	int nr_pages;
	pgoff_t index;
	pgoff_t end;		/* Inclusive */
	int scanned = 0;
	int tag;

	/*
	 * We have to hold onto the inode so that ordered extents can do their
	 * work when the IO finishes.  The alternative to this is failing to add
	 * an ordered extent if the igrab() fails there and that is a huge pain
	 * to deal with, so instead just hold onto the inode throughout the
	 * writepages operation.  If it fails here we are freeing up the inode
	 * anyway and we'd rather not waste our time writing out stuff that is
	 * going to be truncated anyway.
	 */
	if (!igrab(inode))
		return 0;

	pagevec_init(&pvec, 0);
	if (wbc->range_cyclic) {
		index = mapping->writeback_index; /* Start from prev offset */
		end = -1;
	} else {
		index = wbc->range_start >> PAGE_CACHE_SHIFT;
		end = wbc->range_end >> PAGE_CACHE_SHIFT;
		scanned = 1;
	}
	if (wbc->sync_mode == WB_SYNC_ALL)
		tag = PAGECACHE_TAG_TOWRITE;
	else
		tag = PAGECACHE_TAG_DIRTY;
retry:
	if (wbc->sync_mode == WB_SYNC_ALL)
		tag_pages_for_writeback(mapping, index, end);
	while (!done && !nr_to_write_done && (index <= end) &&
	       (nr_pages = pagevec_lookup_tag(&pvec, mapping, &index, tag,
			min(end - index, (pgoff_t)PAGEVEC_SIZE-1) + 1))) {
		unsigned i;

		scanned = 1;
		for (i = 0; i < nr_pages; i++) {
			struct page *page = pvec.pages[i];

			/*
			 * At this point we hold neither mapping->tree_lock nor
			 * lock on the page itself: the page may be truncated or
			 * invalidated (changing page->mapping to NULL), or even
			 * swizzled back from swapper_space to tmpfs file
			 * mapping
			 */
			if (!trylock_page(page)) {
				flush_fn(data);
				lock_page(page);
			}

			if (unlikely(page->mapping != mapping)) {
				unlock_page(page);
				continue;
			}

			if (!wbc->range_cyclic && page->index > end) {
				done = 1;
				unlock_page(page);
				continue;
			}

			if (wbc->sync_mode != WB_SYNC_NONE) {
				if (PageWriteback(page))
					flush_fn(data);
				wait_on_page_writeback(page);
			}

			if (PageWriteback(page) ||
			    !clear_page_dirty_for_io(page)) {
				unlock_page(page);
				continue;
			}

			ret = (*writepage)(page, wbc, data);

			if (unlikely(ret == AOP_WRITEPAGE_ACTIVATE)) {
				unlock_page(page);
				ret = 0;
			}
			if (!err && ret < 0)
				err = ret;

			/*
			 * the filesystem may choose to bump up nr_to_write.
			 * We have to make sure to honor the new nr_to_write
			 * at any time
			 */
			nr_to_write_done = wbc->nr_to_write <= 0;
		}
		pagevec_release(&pvec);
		cond_resched();
	}
	if (!scanned && !done && !err) {
		/*
		 * We hit the last page and there is more work to be done: wrap
		 * back to the start of the file
		 */
		scanned = 1;
		index = 0;
		goto retry;
	}
	btrfs_add_delayed_iput(inode);
	return err;
}

static void flush_epd_write_bio(struct extent_page_data *epd)
{
	if (epd->bio) {
		int rw = WRITE;
		int ret;

		if (epd->sync_io)
			rw = WRITE_SYNC;

		ret = submit_one_bio(rw, epd->bio, 0, epd->bio_flags);
		BUG_ON(ret < 0); /* -ENOMEM */
		epd->bio = NULL;
	}
}

static noinline void flush_write_bio(void *data)
{
	struct extent_page_data *epd = data;
	flush_epd_write_bio(epd);
}

int extent_write_full_page(struct extent_io_tree *tree, struct page *page,
			  get_extent_t *get_extent,
			  struct writeback_control *wbc)
{
	int ret;
	struct extent_page_data epd = {
		.bio = NULL,
		.tree = tree,
		.get_extent = get_extent,
		.extent_locked = 0,
		.sync_io = wbc->sync_mode == WB_SYNC_ALL,
		.bio_flags = 0,
	};

	ret = __extent_writepage(page, wbc, &epd);

	flush_epd_write_bio(&epd);
	return ret;
}

int extent_write_locked_range(struct extent_io_tree *tree, struct inode *inode,
			      u64 start, u64 end, get_extent_t *get_extent,
			      int mode)
{
	int ret = 0;
	struct address_space *mapping = inode->i_mapping;
	struct page *page;
	unsigned long nr_pages = (end - start + PAGE_CACHE_SIZE) >>
		PAGE_CACHE_SHIFT;

	struct extent_page_data epd = {
		.bio = NULL,
		.tree = tree,
		.get_extent = get_extent,
		.extent_locked = 1,
		.sync_io = mode == WB_SYNC_ALL,
		.bio_flags = 0,
	};
	struct writeback_control wbc_writepages = {
		.sync_mode	= mode,
		.nr_to_write	= nr_pages * 2,
		.range_start	= start,
		.range_end	= end + 1,
	};

	while (start <= end) {
		page = find_get_page(mapping, start >> PAGE_CACHE_SHIFT);
		if (clear_page_dirty_for_io(page))
			ret = __extent_writepage(page, &wbc_writepages, &epd);
		else {
			if (tree->ops && tree->ops->writepage_end_io_hook)
				tree->ops->writepage_end_io_hook(page, start,
						 start + PAGE_CACHE_SIZE - 1,
						 NULL, 1);
			unlock_page(page);
		}
		page_cache_release(page);
		start += PAGE_CACHE_SIZE;
	}

	flush_epd_write_bio(&epd);
	return ret;
}

int extent_writepages(struct extent_io_tree *tree,
		      struct address_space *mapping,
		      get_extent_t *get_extent,
		      struct writeback_control *wbc)
{
	int ret = 0;
	struct extent_page_data epd = {
		.bio = NULL,
		.tree = tree,
		.get_extent = get_extent,
		.extent_locked = 0,
		.sync_io = wbc->sync_mode == WB_SYNC_ALL,
		.bio_flags = 0,
	};

	ret = extent_write_cache_pages(tree, mapping, wbc,
				       __extent_writepage, &epd,
				       flush_write_bio);
	flush_epd_write_bio(&epd);
	return ret;
}

int extent_readpages(struct extent_io_tree *tree,
		     struct address_space *mapping,
		     struct list_head *pages, unsigned nr_pages,
		     get_extent_t get_extent)
{
	struct bio *bio = NULL;
	unsigned page_idx;
	unsigned long bio_flags = 0;
	struct page *pagepool[16];
	struct page *page;
	struct extent_map *em_cached = NULL;
	int nr = 0;
	u64 prev_em_start = (u64)-1;

	for (page_idx = 0; page_idx < nr_pages; page_idx++) {
		page = list_entry(pages->prev, struct page, lru);

		prefetchw(&page->flags);
		list_del(&page->lru);
		if (add_to_page_cache_lru(page, mapping,
					page->index, GFP_NOFS)) {
			page_cache_release(page);
			continue;
		}

		pagepool[nr++] = page;
		if (nr < ARRAY_SIZE(pagepool))
			continue;
		__extent_readpages(tree, pagepool, nr, get_extent, &em_cached,
				   &bio, 0, &bio_flags, READ, &prev_em_start);
		nr = 0;
	}
	if (nr)
		__extent_readpages(tree, pagepool, nr, get_extent, &em_cached,
				   &bio, 0, &bio_flags, READ, &prev_em_start);

	if (em_cached)
		free_extent_map(em_cached);

	BUG_ON(!list_empty(pages));
	if (bio)
		return submit_one_bio(READ, bio, 0, bio_flags);
	return 0;
}

/*
 * basic invalidatepage code, this waits on any locked or writeback
 * ranges corresponding to the page, and then deletes any extent state
 * records from the tree
 */
int extent_invalidatepage(struct extent_io_tree *tree,
			  struct page *page, unsigned long offset)
{
	struct extent_state *cached_state = NULL;
	u64 start = page_offset(page);
	u64 end = start + PAGE_CACHE_SIZE - 1;
	size_t blocksize = page->mapping->host->i_sb->s_blocksize;

	start += ALIGN(offset, blocksize);
	if (start > end)
		return 0;

	lock_extent_bits(tree, start, end, &cached_state);
	wait_on_page_writeback(page);
	clear_extent_bit(tree, start, end,
			 EXTENT_LOCKED | EXTENT_DIRTY | EXTENT_DELALLOC |
			 EXTENT_DO_ACCOUNTING,
			 1, 1, &cached_state, GFP_NOFS);
	return 0;
}

/*
 * a helper for releasepage, this tests for areas of the page that
 * are locked or under IO and drops the related state bits if it is safe
 * to drop the page.
 */
static int try_release_extent_state(struct extent_map_tree *map,
				    struct extent_io_tree *tree,
				    struct page *page, gfp_t mask)
{
	u64 start = page_offset(page);
	u64 end = start + PAGE_CACHE_SIZE - 1;
	int ret = 1;

	if (test_range_bit(tree, start, end,
			   EXTENT_IOBITS, 0, NULL))
		ret = 0;
	else {
		if ((mask & GFP_NOFS) == GFP_NOFS)
			mask = GFP_NOFS;
		/*
		 * at this point we can safely clear everything except the
		 * locked bit and the nodatasum bit
		 */
		ret = clear_extent_bit(tree, start, end,
				 ~(EXTENT_LOCKED | EXTENT_NODATASUM),
				 0, 0, NULL, mask);

		/* if clear_extent_bit failed for enomem reasons,
		 * we can't allow the release to continue.
		 */
		if (ret < 0)
			ret = 0;
		else
			ret = 1;
	}
	return ret;
}

/*
 * a helper for releasepage.  As long as there are no locked extents
 * in the range corresponding to the page, both state records and extent
 * map records are removed
 */
int try_release_extent_mapping(struct extent_map_tree *map,
			       struct extent_io_tree *tree, struct page *page,
			       gfp_t mask)
{
	struct extent_map *em;
	u64 start = page_offset(page);
	u64 end = start + PAGE_CACHE_SIZE - 1;

	if (gfpflags_allow_blocking(mask) &&
	    page->mapping->host->i_size > 16 * 1024 * 1024) {
		u64 len;
		while (start <= end) {
			len = end - start + 1;
			write_lock(&map->lock);
			em = lookup_extent_mapping(map, start, len);
			if (!em) {
				write_unlock(&map->lock);
				break;
			}
			if (test_bit(EXTENT_FLAG_PINNED, &em->flags) ||
			    em->start != start) {
				write_unlock(&map->lock);
				free_extent_map(em);
				break;
			}
			if (!test_range_bit(tree, em->start,
					    extent_map_end(em) - 1,
					    EXTENT_LOCKED | EXTENT_WRITEBACK,
					    0, NULL)) {
				remove_extent_mapping(map, em);
				/* once for the rb tree */
				free_extent_map(em);
			}
			start = extent_map_end(em);
			write_unlock(&map->lock);

			/* once for us */
			free_extent_map(em);
		}
	}
	return try_release_extent_state(map, tree, page, mask);
}

/*
 * helper function for fiemap, which doesn't want to see any holes.
 * This maps until we find something past 'last'
 */
static struct extent_map *get_extent_skip_holes(struct inode *inode,
						u64 offset,
						u64 last,
						get_extent_t *get_extent)
{
	u64 sectorsize = BTRFS_I(inode)->root->sectorsize;
	struct extent_map *em;
	u64 len;

	if (offset >= last)
		return NULL;

	while (1) {
		len = last - offset;
		if (len == 0)
			break;
		len = ALIGN(len, sectorsize);
		em = get_extent(inode, NULL, 0, offset, len, 0);
		if (IS_ERR_OR_NULL(em))
			return em;

		/* if this isn't a hole return it */
		if (!test_bit(EXTENT_FLAG_VACANCY, &em->flags) &&
		    em->block_start != EXTENT_MAP_HOLE) {
			return em;
		}

		/* this is a hole, advance to the next extent */
		offset = extent_map_end(em);
		free_extent_map(em);
		if (offset >= last)
			break;
	}
	return NULL;
}

int extent_fiemap(struct inode *inode, struct fiemap_extent_info *fieinfo,
		__u64 start, __u64 len, get_extent_t *get_extent)
{
	int ret = 0;
	u64 off = start;
	u64 max = start + len;
	u32 flags = 0;
	u32 found_type;
	u64 last;
	u64 last_for_get_extent = 0;
	u64 disko = 0;
	u64 isize = i_size_read(inode);
	struct btrfs_key found_key;
	struct extent_map *em = NULL;
	struct extent_state *cached_state = NULL;
	struct btrfs_path *path;
	struct btrfs_root *root = BTRFS_I(inode)->root;
	int end = 0;
	u64 em_start = 0;
	u64 em_len = 0;
	u64 em_end = 0;

	if (len == 0)
		return -EINVAL;

	path = btrfs_alloc_path();
	if (!path)
		return -ENOMEM;
	path->leave_spinning = 1;

	start = round_down(start, BTRFS_I(inode)->root->sectorsize);
	len = round_up(max, BTRFS_I(inode)->root->sectorsize) - start;

	/*
	 * lookup the last file extent.  We're not using i_size here
	 * because there might be preallocation past i_size
	 */
	ret = btrfs_lookup_file_extent(NULL, root, path, btrfs_ino(inode), -1,
				       0);
	if (ret < 0) {
		btrfs_free_path(path);
		return ret;
	}
	WARN_ON(!ret);
	path->slots[0]--;
	btrfs_item_key_to_cpu(path->nodes[0], &found_key, path->slots[0]);
	found_type = found_key.type;

	/* No extents, but there might be delalloc bits */
	if (found_key.objectid != btrfs_ino(inode) ||
	    found_type != BTRFS_EXTENT_DATA_KEY) {
		/* have to trust i_size as the end */
		last = (u64)-1;
		last_for_get_extent = isize;
	} else {
		/*
		 * remember the start of the last extent.  There are a
		 * bunch of different factors that go into the length of the
		 * extent, so its much less complex to remember where it started
		 */
		last = found_key.offset;
		last_for_get_extent = last + 1;
	}
	btrfs_release_path(path);

	/*
	 * we might have some extents allocated but more delalloc past those
	 * extents.  so, we trust isize unless the start of the last extent is
	 * beyond isize
	 */
	if (last < isize) {
		last = (u64)-1;
		last_for_get_extent = isize;
	}

	lock_extent_bits(&BTRFS_I(inode)->io_tree, start, start + len - 1,
			 &cached_state);

	em = get_extent_skip_holes(inode, start, last_for_get_extent,
				   get_extent);
	if (!em)
		goto out;
	if (IS_ERR(em)) {
		ret = PTR_ERR(em);
		goto out;
	}

	while (!end) {
		u64 offset_in_extent = 0;

		/* break if the extent we found is outside the range */
		if (em->start >= max || extent_map_end(em) < off)
			break;

		/*
		 * get_extent may return an extent that starts before our
		 * requested range.  We have to make sure the ranges
		 * we return to fiemap always move forward and don't
		 * overlap, so adjust the offsets here
		 */
		em_start = max(em->start, off);

		/*
		 * record the offset from the start of the extent
		 * for adjusting the disk offset below.  Only do this if the
		 * extent isn't compressed since our in ram offset may be past
		 * what we have actually allocated on disk.
		 */
		if (!test_bit(EXTENT_FLAG_COMPRESSED, &em->flags))
			offset_in_extent = em_start - em->start;
		em_end = extent_map_end(em);
		em_len = em_end - em_start;
		disko = 0;
		flags = 0;

		/*
		 * bump off for our next call to get_extent
		 */
		off = extent_map_end(em);
		if (off >= max)
			end = 1;

		if (em->block_start == EXTENT_MAP_LAST_BYTE) {
			end = 1;
			flags |= FIEMAP_EXTENT_LAST;
		} else if (em->block_start == EXTENT_MAP_INLINE) {
			flags |= (FIEMAP_EXTENT_DATA_INLINE |
				  FIEMAP_EXTENT_NOT_ALIGNED);
		} else if (em->block_start == EXTENT_MAP_DELALLOC) {
			flags |= (FIEMAP_EXTENT_DELALLOC |
				  FIEMAP_EXTENT_UNKNOWN);
		} else if (fieinfo->fi_extents_max) {
			u64 bytenr = em->block_start -
				(em->start - em->orig_start);

			disko = em->block_start + offset_in_extent;

			/*
			 * As btrfs supports shared space, this information
			 * can be exported to userspace tools via
			 * flag FIEMAP_EXTENT_SHARED.  If fi_extents_max == 0
			 * then we're just getting a count and we can skip the
			 * lookup stuff.
			 */
			ret = btrfs_check_shared(NULL, root->fs_info,
						 root->objectid,
						 btrfs_ino(inode), bytenr);
			if (ret < 0)
				goto out_free;
			if (ret)
				flags |= FIEMAP_EXTENT_SHARED;
			ret = 0;
		}
		if (test_bit(EXTENT_FLAG_COMPRESSED, &em->flags))
			flags |= FIEMAP_EXTENT_ENCODED;
		if (test_bit(EXTENT_FLAG_PREALLOC, &em->flags))
			flags |= FIEMAP_EXTENT_UNWRITTEN;

		free_extent_map(em);
		em = NULL;
		if ((em_start >= last) || em_len == (u64)-1 ||
		   (last == (u64)-1 && isize <= em_end)) {
			flags |= FIEMAP_EXTENT_LAST;
			end = 1;
		}

		/* now scan forward to see if this is really the last extent. */
		em = get_extent_skip_holes(inode, off, last_for_get_extent,
					   get_extent);
		if (IS_ERR(em)) {
			ret = PTR_ERR(em);
			goto out;
		}
		if (!em) {
			flags |= FIEMAP_EXTENT_LAST;
			end = 1;
		}
		ret = fiemap_fill_next_extent(fieinfo, em_start, disko,
					      em_len, flags);
		if (ret) {
			if (ret == 1)
				ret = 0;
			goto out_free;
		}
	}
out_free:
	free_extent_map(em);
out:
	btrfs_free_path(path);
	unlock_extent_cached(&BTRFS_I(inode)->io_tree, start, start + len - 1,
			     &cached_state, GFP_NOFS);
	return ret;
}

static void __free_extent_buffer(struct extent_buffer *eb)
{
	btrfs_leak_debug_del(&eb->leak_list);
	kmem_cache_free(extent_buffer_cache, eb);
}

int extent_buffer_under_io(struct extent_buffer *eb)
{
	return (atomic_read(&eb->io_pages) ||
		test_bit(EXTENT_BUFFER_WRITEBACK, &eb->bflags) ||
		test_bit(EXTENT_BUFFER_DIRTY, &eb->bflags));
}

/*
 * Helper for releasing extent buffer page.
 */
static void btrfs_release_extent_buffer_page(struct extent_buffer *eb)
{
	unsigned long index;
	struct page *page;
	int mapped = !test_bit(EXTENT_BUFFER_DUMMY, &eb->bflags);

	BUG_ON(extent_buffer_under_io(eb));

	index = num_extent_pages(eb->start, eb->len);
	if (index == 0)
		return;

	do {
		index--;
		page = eb->pages[index];
		if (!page)
			continue;
		if (mapped)
			spin_lock(&page->mapping->private_lock);
		/*
		 * We do this since we'll remove the pages after we've
		 * removed the eb from the radix tree, so we could race
		 * and have this page now attached to the new eb.  So
		 * only clear page_private if it's still connected to
		 * this eb.
		 */
		if (PagePrivate(page) &&
		    page->private == (unsigned long)eb) {
			BUG_ON(test_bit(EXTENT_BUFFER_DIRTY, &eb->bflags));
			BUG_ON(PageDirty(page));
			BUG_ON(PageWriteback(page));
			/*
			 * We need to make sure we haven't be attached
			 * to a new eb.
			 */
			ClearPagePrivate(page);
			set_page_private(page, 0);
			/* One for the page private */
			page_cache_release(page);
		}

		if (mapped)
			spin_unlock(&page->mapping->private_lock);

		/* One for when we alloced the page */
		page_cache_release(page);
	} while (index != 0);
}

/*
 * Helper for releasing the extent buffer.
 */
static inline void btrfs_release_extent_buffer(struct extent_buffer *eb)
{
	btrfs_release_extent_buffer_page(eb);
	__free_extent_buffer(eb);
}

static struct extent_buffer *
__alloc_extent_buffer(struct btrfs_fs_info *fs_info, u64 start,
		      unsigned long len)
{
	struct extent_buffer *eb = NULL;

	eb = kmem_cache_zalloc(extent_buffer_cache, GFP_NOFS|__GFP_NOFAIL);
	eb->start = start;
	eb->len = len;
	eb->fs_info = fs_info;
	eb->bflags = 0;
	rwlock_init(&eb->lock);
	atomic_set(&eb->write_locks, 0);
	atomic_set(&eb->read_locks, 0);
	atomic_set(&eb->blocking_readers, 0);
	atomic_set(&eb->blocking_writers, 0);
	atomic_set(&eb->spinning_readers, 0);
	atomic_set(&eb->spinning_writers, 0);
	eb->lock_nested = 0;
	init_waitqueue_head(&eb->write_lock_wq);
	init_waitqueue_head(&eb->read_lock_wq);

	btrfs_leak_debug_add(&eb->leak_list, &buffers);

	spin_lock_init(&eb->refs_lock);
	atomic_set(&eb->refs, 1);
	atomic_set(&eb->io_pages, 0);

	/*
	 * Sanity checks, currently the maximum is 64k covered by 16x 4k pages
	 */
	BUILD_BUG_ON(BTRFS_MAX_METADATA_BLOCKSIZE
		> MAX_INLINE_EXTENT_BUFFER_SIZE);
	BUG_ON(len > MAX_INLINE_EXTENT_BUFFER_SIZE);

	return eb;
}

struct extent_buffer *btrfs_clone_extent_buffer(struct extent_buffer *src)
{
	unsigned long i;
	struct page *p;
	struct extent_buffer *new;
	unsigned long num_pages = num_extent_pages(src->start, src->len);

	new = __alloc_extent_buffer(src->fs_info, src->start, src->len);
	if (new == NULL)
		return NULL;

	for (i = 0; i < num_pages; i++) {
		p = alloc_page(GFP_NOFS);
		if (!p) {
			btrfs_release_extent_buffer(new);
			return NULL;
		}
		attach_extent_buffer_page(new, p);
		WARN_ON(PageDirty(p));
		SetPageUptodate(p);
		new->pages[i] = p;
	}

	copy_extent_buffer(new, src, 0, 0, src->len);
	set_bit(EXTENT_BUFFER_UPTODATE, &new->bflags);
	set_bit(EXTENT_BUFFER_DUMMY, &new->bflags);

	return new;
}

struct extent_buffer *alloc_dummy_extent_buffer(struct btrfs_fs_info *fs_info,
						u64 start)
{
	struct extent_buffer *eb;
	unsigned long len;
	unsigned long num_pages;
	unsigned long i;

	if (!fs_info) {
		/*
		 * Called only from tests that don't always have a fs_info
		 * available, but we know that nodesize is 4096
		 */
		len = 4096;
	} else {
		len = fs_info->tree_root->nodesize;
	}
	num_pages = num_extent_pages(0, len);

	eb = __alloc_extent_buffer(fs_info, start, len);
	if (!eb)
		return NULL;

	for (i = 0; i < num_pages; i++) {
		eb->pages[i] = alloc_page(GFP_NOFS);
		if (!eb->pages[i])
			goto err;
	}
	set_extent_buffer_uptodate(eb);
	btrfs_set_header_nritems(eb, 0);
	set_bit(EXTENT_BUFFER_DUMMY, &eb->bflags);

	return eb;
err:
	for (; i > 0; i--)
		__free_page(eb->pages[i - 1]);
	__free_extent_buffer(eb);
	return NULL;
}

static void check_buffer_tree_ref(struct extent_buffer *eb)
{
	int refs;
	/* the ref bit is tricky.  We have to make sure it is set
	 * if we have the buffer dirty.   Otherwise the
	 * code to free a buffer can end up dropping a dirty
	 * page
	 *
	 * Once the ref bit is set, it won't go away while the
	 * buffer is dirty or in writeback, and it also won't
	 * go away while we have the reference count on the
	 * eb bumped.
	 *
	 * We can't just set the ref bit without bumping the
	 * ref on the eb because free_extent_buffer might
	 * see the ref bit and try to clear it.  If this happens
	 * free_extent_buffer might end up dropping our original
	 * ref by mistake and freeing the page before we are able
	 * to add one more ref.
	 *
	 * So bump the ref count first, then set the bit.  If someone
	 * beat us to it, drop the ref we added.
	 */
	refs = atomic_read(&eb->refs);
	if (refs >= 2 && test_bit(EXTENT_BUFFER_TREE_REF, &eb->bflags))
		return;

	spin_lock(&eb->refs_lock);
	if (!test_and_set_bit(EXTENT_BUFFER_TREE_REF, &eb->bflags))
		atomic_inc(&eb->refs);
	spin_unlock(&eb->refs_lock);
}

static void mark_extent_buffer_accessed(struct extent_buffer *eb,
		struct page *accessed)
{
	unsigned long num_pages, i;

	check_buffer_tree_ref(eb);

	num_pages = num_extent_pages(eb->start, eb->len);
	for (i = 0; i < num_pages; i++) {
		struct page *p = eb->pages[i];

		if (p != accessed)
			mark_page_accessed(p);
	}
}

struct extent_buffer *find_extent_buffer(struct btrfs_fs_info *fs_info,
					 u64 start)
{
	struct extent_buffer *eb;

	rcu_read_lock();
	eb = radix_tree_lookup(&fs_info->buffer_radix,
			       start >> PAGE_CACHE_SHIFT);
	if (eb && atomic_inc_not_zero(&eb->refs)) {
		rcu_read_unlock();
		/*
		 * Lock our eb's refs_lock to avoid races with
		 * free_extent_buffer. When we get our eb it might be flagged
		 * with EXTENT_BUFFER_STALE and another task running
		 * free_extent_buffer might have seen that flag set,
		 * eb->refs == 2, that the buffer isn't under IO (dirty and
		 * writeback flags not set) and it's still in the tree (flag
		 * EXTENT_BUFFER_TREE_REF set), therefore being in the process
		 * of decrementing the extent buffer's reference count twice.
		 * So here we could race and increment the eb's reference count,
		 * clear its stale flag, mark it as dirty and drop our reference
		 * before the other task finishes executing free_extent_buffer,
		 * which would later result in an attempt to free an extent
		 * buffer that is dirty.
		 */
		if (test_bit(EXTENT_BUFFER_STALE, &eb->bflags)) {
			spin_lock(&eb->refs_lock);
			spin_unlock(&eb->refs_lock);
		}
		mark_extent_buffer_accessed(eb, NULL);
		return eb;
	}
	rcu_read_unlock();

	return NULL;
}

#ifdef CONFIG_BTRFS_FS_RUN_SANITY_TESTS
struct extent_buffer *alloc_test_extent_buffer(struct btrfs_fs_info *fs_info,
					       u64 start)
{
	struct extent_buffer *eb, *exists = NULL;
	int ret;

	eb = find_extent_buffer(fs_info, start);
	if (eb)
		return eb;
	eb = alloc_dummy_extent_buffer(fs_info, start);
	if (!eb)
		return NULL;
	eb->fs_info = fs_info;
again:
	ret = radix_tree_preload(GFP_NOFS & ~__GFP_HIGHMEM);
	if (ret)
		goto free_eb;
	spin_lock(&fs_info->buffer_lock);
	ret = radix_tree_insert(&fs_info->buffer_radix,
				start >> PAGE_CACHE_SHIFT, eb);
	spin_unlock(&fs_info->buffer_lock);
	radix_tree_preload_end();
	if (ret == -EEXIST) {
		exists = find_extent_buffer(fs_info, start);
		if (exists)
			goto free_eb;
		else
			goto again;
	}
	check_buffer_tree_ref(eb);
	set_bit(EXTENT_BUFFER_IN_TREE, &eb->bflags);

	/*
	 * We will free dummy extent buffer's if they come into
	 * free_extent_buffer with a ref count of 2, but if we are using this we
	 * want the buffers to stay in memory until we're done with them, so
	 * bump the ref count again.
	 */
	atomic_inc(&eb->refs);
	return eb;
free_eb:
	btrfs_release_extent_buffer(eb);
	return exists;
}
#endif

struct extent_buffer *alloc_extent_buffer(struct btrfs_fs_info *fs_info,
					  u64 start)
{
	unsigned long len = fs_info->tree_root->nodesize;
	unsigned long num_pages = num_extent_pages(start, len);
	unsigned long i;
	unsigned long index = start >> PAGE_CACHE_SHIFT;
	struct extent_buffer *eb;
	struct extent_buffer *exists = NULL;
	struct page *p;
	struct address_space *mapping = fs_info->btree_inode->i_mapping;
	int uptodate = 1;
	int ret;

	eb = find_extent_buffer(fs_info, start);
	if (eb)
		return eb;

	eb = __alloc_extent_buffer(fs_info, start, len);
	if (!eb)
		return NULL;

	for (i = 0; i < num_pages; i++, index++) {
		p = find_or_create_page(mapping, index, GFP_NOFS|__GFP_NOFAIL);
		if (!p)
			goto free_eb;

		spin_lock(&mapping->private_lock);
		if (PagePrivate(p)) {
			/*
			 * We could have already allocated an eb for this page
			 * and attached one so lets see if we can get a ref on
			 * the existing eb, and if we can we know it's good and
			 * we can just return that one, else we know we can just
			 * overwrite page->private.
			 */
			exists = (struct extent_buffer *)p->private;
			if (atomic_inc_not_zero(&exists->refs)) {
				spin_unlock(&mapping->private_lock);
				unlock_page(p);
				page_cache_release(p);
				mark_extent_buffer_accessed(exists, p);
				goto free_eb;
			}
			exists = NULL;

			/*
			 * Do this so attach doesn't complain and we need to
			 * drop the ref the old guy had.
			 */
			ClearPagePrivate(p);
			WARN_ON(PageDirty(p));
			page_cache_release(p);
		}
		attach_extent_buffer_page(eb, p);
		spin_unlock(&mapping->private_lock);
		WARN_ON(PageDirty(p));
		eb->pages[i] = p;
		if (!PageUptodate(p))
			uptodate = 0;

		/*
		 * see below about how we avoid a nasty race with release page
		 * and why we unlock later
		 */
	}
	if (uptodate)
		set_bit(EXTENT_BUFFER_UPTODATE, &eb->bflags);
again:
	ret = radix_tree_preload(GFP_NOFS & ~__GFP_HIGHMEM);
	if (ret)
		goto free_eb;

	spin_lock(&fs_info->buffer_lock);
	ret = radix_tree_insert(&fs_info->buffer_radix,
				start >> PAGE_CACHE_SHIFT, eb);
	spin_unlock(&fs_info->buffer_lock);
	radix_tree_preload_end();
	if (ret == -EEXIST) {
		exists = find_extent_buffer(fs_info, start);
		if (exists)
			goto free_eb;
		else
			goto again;
	}
	/* add one reference for the tree */
	check_buffer_tree_ref(eb);
	set_bit(EXTENT_BUFFER_IN_TREE, &eb->bflags);

	/*
	 * there is a race where release page may have
	 * tried to find this extent buffer in the radix
	 * but failed.  It will tell the VM it is safe to
	 * reclaim the, and it will clear the page private bit.
	 * We must make sure to set the page private bit properly
	 * after the extent buffer is in the radix tree so
	 * it doesn't get lost
	 */
	SetPageChecked(eb->pages[0]);
	for (i = 1; i < num_pages; i++) {
		p = eb->pages[i];
		ClearPageChecked(p);
		unlock_page(p);
	}
	unlock_page(eb->pages[0]);
	return eb;

free_eb:
	WARN_ON(!atomic_dec_and_test(&eb->refs));
	for (i = 0; i < num_pages; i++) {
		if (eb->pages[i])
			unlock_page(eb->pages[i]);
	}

	btrfs_release_extent_buffer(eb);
	return exists;
}

static inline void btrfs_release_extent_buffer_rcu(struct rcu_head *head)
{
	struct extent_buffer *eb =
			container_of(head, struct extent_buffer, rcu_head);

	__free_extent_buffer(eb);
}

/* Expects to have eb->eb_lock already held */
static int release_extent_buffer(struct extent_buffer *eb)
{
	WARN_ON(atomic_read(&eb->refs) == 0);
	if (atomic_dec_and_test(&eb->refs)) {
		if (test_and_clear_bit(EXTENT_BUFFER_IN_TREE, &eb->bflags)) {
			struct btrfs_fs_info *fs_info = eb->fs_info;

			spin_unlock(&eb->refs_lock);

			spin_lock(&fs_info->buffer_lock);
			radix_tree_delete(&fs_info->buffer_radix,
					  eb->start >> PAGE_CACHE_SHIFT);
			spin_unlock(&fs_info->buffer_lock);
		} else {
			spin_unlock(&eb->refs_lock);
		}

		/* Should be safe to release our pages at this point */
		btrfs_release_extent_buffer_page(eb);
#ifdef CONFIG_BTRFS_FS_RUN_SANITY_TESTS
		if (unlikely(test_bit(EXTENT_BUFFER_DUMMY, &eb->bflags))) {
			__free_extent_buffer(eb);
			return 1;
		}
#endif
		call_rcu(&eb->rcu_head, btrfs_release_extent_buffer_rcu);
		return 1;
	}
	spin_unlock(&eb->refs_lock);

	return 0;
}

void free_extent_buffer(struct extent_buffer *eb)
{
	int refs;
	int old;
	if (!eb)
		return;

	while (1) {
		refs = atomic_read(&eb->refs);
		if (refs <= 3)
			break;
		old = atomic_cmpxchg(&eb->refs, refs, refs - 1);
		if (old == refs)
			return;
	}

	spin_lock(&eb->refs_lock);
	if (atomic_read(&eb->refs) == 2 &&
	    test_bit(EXTENT_BUFFER_DUMMY, &eb->bflags))
		atomic_dec(&eb->refs);

	if (atomic_read(&eb->refs) == 2 &&
	    test_bit(EXTENT_BUFFER_STALE, &eb->bflags) &&
	    !extent_buffer_under_io(eb) &&
	    test_and_clear_bit(EXTENT_BUFFER_TREE_REF, &eb->bflags))
		atomic_dec(&eb->refs);

	/*
	 * I know this is terrible, but it's temporary until we stop tracking
	 * the uptodate bits and such for the extent buffers.
	 */
	release_extent_buffer(eb);
}

void free_extent_buffer_stale(struct extent_buffer *eb)
{
	if (!eb)
		return;

	spin_lock(&eb->refs_lock);
	set_bit(EXTENT_BUFFER_STALE, &eb->bflags);

	if (atomic_read(&eb->refs) == 2 && !extent_buffer_under_io(eb) &&
	    test_and_clear_bit(EXTENT_BUFFER_TREE_REF, &eb->bflags))
		atomic_dec(&eb->refs);
	release_extent_buffer(eb);
}

void clear_extent_buffer_dirty(struct extent_buffer *eb)
{
	unsigned long i;
	unsigned long num_pages;
	struct page *page;

	num_pages = num_extent_pages(eb->start, eb->len);

	for (i = 0; i < num_pages; i++) {
		page = eb->pages[i];
		if (!PageDirty(page))
			continue;

		lock_page(page);
		WARN_ON(!PagePrivate(page));

		clear_page_dirty_for_io(page);
		spin_lock_irq(&page->mapping->tree_lock);
		if (!PageDirty(page)) {
			radix_tree_tag_clear(&page->mapping->page_tree,
						page_index(page),
						PAGECACHE_TAG_DIRTY);
		}
		spin_unlock_irq(&page->mapping->tree_lock);
		ClearPageError(page);
		unlock_page(page);
	}
	WARN_ON(atomic_read(&eb->refs) == 0);
}

int set_extent_buffer_dirty(struct extent_buffer *eb)
{
	unsigned long i;
	unsigned long num_pages;
	int was_dirty = 0;

	check_buffer_tree_ref(eb);

	was_dirty = test_and_set_bit(EXTENT_BUFFER_DIRTY, &eb->bflags);

	num_pages = num_extent_pages(eb->start, eb->len);
	WARN_ON(atomic_read(&eb->refs) == 0);
	WARN_ON(!test_bit(EXTENT_BUFFER_TREE_REF, &eb->bflags));

	for (i = 0; i < num_pages; i++)
		set_page_dirty(eb->pages[i]);
	return was_dirty;
}

void clear_extent_buffer_uptodate(struct extent_buffer *eb)
{
	unsigned long i;
	struct page *page;
	unsigned long num_pages;

	clear_bit(EXTENT_BUFFER_UPTODATE, &eb->bflags);
	num_pages = num_extent_pages(eb->start, eb->len);
	for (i = 0; i < num_pages; i++) {
		page = eb->pages[i];
		if (page)
			ClearPageUptodate(page);
	}
}

void set_extent_buffer_uptodate(struct extent_buffer *eb)
{
	unsigned long i;
	struct page *page;
	unsigned long num_pages;

	set_bit(EXTENT_BUFFER_UPTODATE, &eb->bflags);
	num_pages = num_extent_pages(eb->start, eb->len);
	for (i = 0; i < num_pages; i++) {
		page = eb->pages[i];
		SetPageUptodate(page);
	}
}

int extent_buffer_uptodate(struct extent_buffer *eb)
{
	return test_bit(EXTENT_BUFFER_UPTODATE, &eb->bflags);
}

int read_extent_buffer_pages(struct extent_io_tree *tree,
			     struct extent_buffer *eb, u64 start, int wait,
			     get_extent_t *get_extent, int mirror_num)
{
	unsigned long i;
	unsigned long start_i;
	struct page *page;
	int err;
	int ret = 0;
	int locked_pages = 0;
	int all_uptodate = 1;
	unsigned long num_pages;
	unsigned long num_reads = 0;
	struct bio *bio = NULL;
	unsigned long bio_flags = 0;

	if (test_bit(EXTENT_BUFFER_UPTODATE, &eb->bflags))
		return 0;

	if (start) {
		WARN_ON(start < eb->start);
		start_i = (start >> PAGE_CACHE_SHIFT) -
			(eb->start >> PAGE_CACHE_SHIFT);
	} else {
		start_i = 0;
	}

	num_pages = num_extent_pages(eb->start, eb->len);
	for (i = start_i; i < num_pages; i++) {
		page = eb->pages[i];
		if (wait == WAIT_NONE) {
			if (!trylock_page(page))
				goto unlock_exit;
		} else {
			lock_page(page);
		}
		locked_pages++;
		if (!PageUptodate(page)) {
			num_reads++;
			all_uptodate = 0;
		}
	}
	if (all_uptodate) {
		if (start_i == 0)
			set_bit(EXTENT_BUFFER_UPTODATE, &eb->bflags);
		goto unlock_exit;
	}

	clear_bit(EXTENT_BUFFER_READ_ERR, &eb->bflags);
	eb->read_mirror = 0;
	atomic_set(&eb->io_pages, num_reads);
	for (i = start_i; i < num_pages; i++) {
		page = eb->pages[i];
		if (!PageUptodate(page)) {
			ClearPageError(page);
			err = __extent_read_full_page(tree, page,
						      get_extent, &bio,
						      mirror_num, &bio_flags,
						      READ | REQ_META);
			if (err)
				ret = err;
		} else {
			unlock_page(page);
		}
	}

	if (bio) {
		err = submit_one_bio(READ | REQ_META, bio, mirror_num,
				     bio_flags);
		if (err)
			return err;
	}

	if (ret || wait != WAIT_COMPLETE)
		return ret;

	for (i = start_i; i < num_pages; i++) {
		page = eb->pages[i];
		wait_on_page_locked(page);
		if (!PageUptodate(page))
			ret = -EIO;
	}

	return ret;

unlock_exit:
	i = start_i;
	while (locked_pages > 0) {
		page = eb->pages[i];
		i++;
		unlock_page(page);
		locked_pages--;
	}
	return ret;
}

void read_extent_buffer(struct extent_buffer *eb, void *dstv,
			unsigned long start,
			unsigned long len)
{
	size_t cur;
	size_t offset;
	struct page *page;
	char *kaddr;
	char *dst = (char *)dstv;
	size_t start_offset = eb->start & ((u64)PAGE_CACHE_SIZE - 1);
	unsigned long i = (start_offset + start) >> PAGE_CACHE_SHIFT;

	WARN_ON(start > eb->len);
	WARN_ON(start + len > eb->start + eb->len);

	offset = (start_offset + start) & (PAGE_CACHE_SIZE - 1);

	while (len > 0) {
		page = eb->pages[i];

		cur = min(len, (PAGE_CACHE_SIZE - offset));
		kaddr = page_address(page);
		memcpy(dst, kaddr + offset, cur);

		dst += cur;
		len -= cur;
		offset = 0;
		i++;
	}
}

int read_extent_buffer_to_user(struct extent_buffer *eb, void __user *dstv,
			unsigned long start,
			unsigned long len)
{
	size_t cur;
	size_t offset;
	struct page *page;
	char *kaddr;
	char __user *dst = (char __user *)dstv;
	size_t start_offset = eb->start & ((u64)PAGE_CACHE_SIZE - 1);
	unsigned long i = (start_offset + start) >> PAGE_CACHE_SHIFT;
	int ret = 0;

	WARN_ON(start > eb->len);
	WARN_ON(start + len > eb->start + eb->len);

	offset = (start_offset + start) & (PAGE_CACHE_SIZE - 1);

	while (len > 0) {
		page = eb->pages[i];

		cur = min(len, (PAGE_CACHE_SIZE - offset));
		kaddr = page_address(page);
		if (copy_to_user(dst, kaddr + offset, cur)) {
			ret = -EFAULT;
			break;
		}

		dst += cur;
		len -= cur;
		offset = 0;
		i++;
	}

	return ret;
}

int map_private_extent_buffer(struct extent_buffer *eb, unsigned long start,
			       unsigned long min_len, char **map,
			       unsigned long *map_start,
			       unsigned long *map_len)
{
	size_t offset = start & (PAGE_CACHE_SIZE - 1);
	char *kaddr;
	struct page *p;
	size_t start_offset = eb->start & ((u64)PAGE_CACHE_SIZE - 1);
	unsigned long i = (start_offset + start) >> PAGE_CACHE_SHIFT;
	unsigned long end_i = (start_offset + start + min_len - 1) >>
		PAGE_CACHE_SHIFT;

	if (i != end_i)
		return -EINVAL;

	if (i == 0) {
		offset = start_offset;
		*map_start = 0;
	} else {
		offset = 0;
		*map_start = ((u64)i << PAGE_CACHE_SHIFT) - start_offset;
	}

	if (start + min_len > eb->len) {
		WARN(1, KERN_ERR "btrfs bad mapping eb start %llu len %lu, "
		       "wanted %lu %lu\n",
		       eb->start, eb->len, start, min_len);
		return -EINVAL;
	}

	p = eb->pages[i];
	kaddr = page_address(p);
	*map = kaddr + offset;
	*map_len = PAGE_CACHE_SIZE - offset;
	return 0;
}

int memcmp_extent_buffer(struct extent_buffer *eb, const void *ptrv,
			  unsigned long start,
			  unsigned long len)
{
	size_t cur;
	size_t offset;
	struct page *page;
	char *kaddr;
	char *ptr = (char *)ptrv;
	size_t start_offset = eb->start & ((u64)PAGE_CACHE_SIZE - 1);
	unsigned long i = (start_offset + start) >> PAGE_CACHE_SHIFT;
	int ret = 0;

	WARN_ON(start > eb->len);
	WARN_ON(start + len > eb->start + eb->len);

	offset = (start_offset + start) & (PAGE_CACHE_SIZE - 1);

	while (len > 0) {
		page = eb->pages[i];

		cur = min(len, (PAGE_CACHE_SIZE - offset));

		kaddr = page_address(page);
		ret = memcmp(ptr, kaddr + offset, cur);
		if (ret)
			break;

		ptr += cur;
		len -= cur;
		offset = 0;
		i++;
	}
	return ret;
}

void write_extent_buffer(struct extent_buffer *eb, const void *srcv,
			 unsigned long start, unsigned long len)
{
	size_t cur;
	size_t offset;
	struct page *page;
	char *kaddr;
	char *src = (char *)srcv;
	size_t start_offset = eb->start & ((u64)PAGE_CACHE_SIZE - 1);
	unsigned long i = (start_offset + start) >> PAGE_CACHE_SHIFT;

	WARN_ON(start > eb->len);
	WARN_ON(start + len > eb->start + eb->len);

	offset = (start_offset + start) & (PAGE_CACHE_SIZE - 1);

	while (len > 0) {
		page = eb->pages[i];
		WARN_ON(!PageUptodate(page));

		cur = min(len, PAGE_CACHE_SIZE - offset);
		kaddr = page_address(page);
		memcpy(kaddr + offset, src, cur);

		src += cur;
		len -= cur;
		offset = 0;
		i++;
	}
}

void memset_extent_buffer(struct extent_buffer *eb, char c,
			  unsigned long start, unsigned long len)
{
	size_t cur;
	size_t offset;
	struct page *page;
	char *kaddr;
	size_t start_offset = eb->start & ((u64)PAGE_CACHE_SIZE - 1);
	unsigned long i = (start_offset + start) >> PAGE_CACHE_SHIFT;

	WARN_ON(start > eb->len);
	WARN_ON(start + len > eb->start + eb->len);

	offset = (start_offset + start) & (PAGE_CACHE_SIZE - 1);

	while (len > 0) {
		page = eb->pages[i];
		WARN_ON(!PageUptodate(page));

		cur = min(len, PAGE_CACHE_SIZE - offset);
		kaddr = page_address(page);
		memset(kaddr + offset, c, cur);

		len -= cur;
		offset = 0;
		i++;
	}
}

void copy_extent_buffer(struct extent_buffer *dst, struct extent_buffer *src,
			unsigned long dst_offset, unsigned long src_offset,
			unsigned long len)
{
	u64 dst_len = dst->len;
	size_t cur;
	size_t offset;
	struct page *page;
	char *kaddr;
	size_t start_offset = dst->start & ((u64)PAGE_CACHE_SIZE - 1);
	unsigned long i = (start_offset + dst_offset) >> PAGE_CACHE_SHIFT;

	WARN_ON(src->len != dst_len);

	offset = (start_offset + dst_offset) &
		(PAGE_CACHE_SIZE - 1);

	while (len > 0) {
		page = dst->pages[i];
		WARN_ON(!PageUptodate(page));

		cur = min(len, (unsigned long)(PAGE_CACHE_SIZE - offset));

		kaddr = page_address(page);
		read_extent_buffer(src, kaddr + offset, src_offset, cur);

		src_offset += cur;
		len -= cur;
		offset = 0;
		i++;
	}
}

static inline bool areas_overlap(unsigned long src, unsigned long dst, unsigned long len)
{
	unsigned long distance = (src > dst) ? src - dst : dst - src;
	return distance < len;
}

static void copy_pages(struct page *dst_page, struct page *src_page,
		       unsigned long dst_off, unsigned long src_off,
		       unsigned long len)
{
	char *dst_kaddr = page_address(dst_page);
	char *src_kaddr;
	int must_memmove = 0;

	if (dst_page != src_page) {
		src_kaddr = page_address(src_page);
	} else {
		src_kaddr = dst_kaddr;
		if (areas_overlap(src_off, dst_off, len))
			must_memmove = 1;
	}

	if (must_memmove)
		memmove(dst_kaddr + dst_off, src_kaddr + src_off, len);
	else
		memcpy(dst_kaddr + dst_off, src_kaddr + src_off, len);
}

void memcpy_extent_buffer(struct extent_buffer *dst, unsigned long dst_offset,
			   unsigned long src_offset, unsigned long len)
{
	size_t cur;
	size_t dst_off_in_page;
	size_t src_off_in_page;
	size_t start_offset = dst->start & ((u64)PAGE_CACHE_SIZE - 1);
	unsigned long dst_i;
	unsigned long src_i;

	if (src_offset + len > dst->len) {
		btrfs_err(dst->fs_info,
			"memmove bogus src_offset %lu move "
		       "len %lu dst len %lu", src_offset, len, dst->len);
		BUG_ON(1);
	}
	if (dst_offset + len > dst->len) {
		btrfs_err(dst->fs_info,
			"memmove bogus dst_offset %lu move "
		       "len %lu dst len %lu", dst_offset, len, dst->len);
		BUG_ON(1);
	}

	while (len > 0) {
		dst_off_in_page = (start_offset + dst_offset) &
			(PAGE_CACHE_SIZE - 1);
		src_off_in_page = (start_offset + src_offset) &
			(PAGE_CACHE_SIZE - 1);

		dst_i = (start_offset + dst_offset) >> PAGE_CACHE_SHIFT;
		src_i = (start_offset + src_offset) >> PAGE_CACHE_SHIFT;

		cur = min(len, (unsigned long)(PAGE_CACHE_SIZE -
					       src_off_in_page));
		cur = min_t(unsigned long, cur,
			(unsigned long)(PAGE_CACHE_SIZE - dst_off_in_page));

		copy_pages(dst->pages[dst_i], dst->pages[src_i],
			   dst_off_in_page, src_off_in_page, cur);

		src_offset += cur;
		dst_offset += cur;
		len -= cur;
	}
}

void memmove_extent_buffer(struct extent_buffer *dst, unsigned long dst_offset,
			   unsigned long src_offset, unsigned long len)
{
	size_t cur;
	size_t dst_off_in_page;
	size_t src_off_in_page;
	unsigned long dst_end = dst_offset + len - 1;
	unsigned long src_end = src_offset + len - 1;
	size_t start_offset = dst->start & ((u64)PAGE_CACHE_SIZE - 1);
	unsigned long dst_i;
	unsigned long src_i;

	if (src_offset + len > dst->len) {
		btrfs_err(dst->fs_info, "memmove bogus src_offset %lu move "
		       "len %lu len %lu", src_offset, len, dst->len);
		BUG_ON(1);
	}
	if (dst_offset + len > dst->len) {
		btrfs_err(dst->fs_info, "memmove bogus dst_offset %lu move "
		       "len %lu len %lu", dst_offset, len, dst->len);
		BUG_ON(1);
	}
	if (dst_offset < src_offset) {
		memcpy_extent_buffer(dst, dst_offset, src_offset, len);
		return;
	}
	while (len > 0) {
		dst_i = (start_offset + dst_end) >> PAGE_CACHE_SHIFT;
		src_i = (start_offset + src_end) >> PAGE_CACHE_SHIFT;

		dst_off_in_page = (start_offset + dst_end) &
			(PAGE_CACHE_SIZE - 1);
		src_off_in_page = (start_offset + src_end) &
			(PAGE_CACHE_SIZE - 1);

		cur = min_t(unsigned long, len, src_off_in_page + 1);
		cur = min(cur, dst_off_in_page + 1);
		copy_pages(dst->pages[dst_i], dst->pages[src_i],
			   dst_off_in_page - cur + 1,
			   src_off_in_page - cur + 1, cur);

		dst_end -= cur;
		src_end -= cur;
		len -= cur;
	}
}

int try_release_extent_buffer(struct page *page)
{
	struct extent_buffer *eb;

	/*
	 * We need to make sure noboody is attaching this page to an eb right
	 * now.
	 */
	spin_lock(&page->mapping->private_lock);
	if (!PagePrivate(page)) {
		spin_unlock(&page->mapping->private_lock);
		return 1;
	}

	eb = (struct extent_buffer *)page->private;
	BUG_ON(!eb);

	/*
	 * This is a little awful but should be ok, we need to make sure that
	 * the eb doesn't disappear out from under us while we're looking at
	 * this page.
	 */
	spin_lock(&eb->refs_lock);
	if (atomic_read(&eb->refs) != 1 || extent_buffer_under_io(eb)) {
		spin_unlock(&eb->refs_lock);
		spin_unlock(&page->mapping->private_lock);
		return 0;
	}
	spin_unlock(&page->mapping->private_lock);

	/*
	 * If tree ref isn't set then we know the ref on this eb is a real ref,
	 * so just return, this page will likely be freed soon anyway.
	 */
	if (!test_and_clear_bit(EXTENT_BUFFER_TREE_REF, &eb->bflags)) {
		spin_unlock(&eb->refs_lock);
		return 0;
	}

	return release_extent_buffer(eb);
}<|MERGE_RESOLUTION|>--- conflicted
+++ resolved
@@ -1363,24 +1363,7 @@
 	return 1;
 }
 
-<<<<<<< HEAD
-int unlock_extent_cached(struct extent_io_tree *tree, u64 start, u64 end,
-			 struct extent_state **cached, gfp_t mask)
-{
-	return clear_extent_bit(tree, start, end, EXTENT_LOCKED, 1, 0, cached,
-				mask);
-}
-
-int unlock_extent(struct extent_io_tree *tree, u64 start, u64 end)
-{
-	return clear_extent_bit(tree, start, end, EXTENT_LOCKED, 1, 0, NULL,
-				GFP_NOFS);
-}
-
 void extent_range_clear_dirty_for_io(struct inode *inode, u64 start, u64 end)
-=======
-int extent_range_clear_dirty_for_io(struct inode *inode, u64 start, u64 end)
->>>>>>> cd716d8f
 {
 	unsigned long index = start >> PAGE_CACHE_SHIFT;
 	unsigned long end_index = end >> PAGE_CACHE_SHIFT;
