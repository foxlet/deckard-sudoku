// SPDX-License-Identifier: GPL-2.0-only
/*
 *  hdac-ext-stream.c - HD-audio extended stream operations.
 *
 *  Copyright (C) 2015 Intel Corp
 *  Author: Jeeja KP <jeeja.kp@intel.com>
 *  ~~~~~~~~~~~~~~~~~~~~~~~~~~~~~~~~~~~~~~~~~~~~~~~~~~~~~~~~~~~~~~~~~~~~~~~~~~
 *
 * ~~~~~~~~~~~~~~~~~~~~~~~~~~~~~~~~~~~~~~~~~~~~~~~~~~~~~~~~~~~~~~~~~~~~~~~~~~
 */

#include <linux/delay.h>
#include <linux/slab.h>
#include <sound/pcm.h>
#include <sound/hda_register.h>
#include <sound/hdaudio_ext.h>

/**
 * snd_hdac_ext_stream_init - initialize each stream (aka device)
 * @bus: HD-audio core bus
 * @hext_stream: HD-audio ext core stream object to initialize
 * @idx: stream index number
 * @direction: stream direction (SNDRV_PCM_STREAM_PLAYBACK or SNDRV_PCM_STREAM_CAPTURE)
 * @tag: the tag id to assign
 *
 * initialize the stream, if ppcap is enabled then init those and then
 * invoke hdac stream initialization routine
 */
void snd_hdac_ext_stream_init(struct hdac_bus *bus,
			      struct hdac_ext_stream *hext_stream,
			      int idx, int direction, int tag)
{
	if (bus->ppcap) {
		hext_stream->pphc_addr = bus->ppcap + AZX_PPHC_BASE +
				AZX_PPHC_INTERVAL * idx;

		hext_stream->pplc_addr = bus->ppcap + AZX_PPLC_BASE +
				AZX_PPLC_MULTI * bus->num_streams +
				AZX_PPLC_INTERVAL * idx;
	}

	if (bus->spbcap) {
		hext_stream->spib_addr = bus->spbcap + AZX_SPB_BASE +
					AZX_SPB_INTERVAL * idx +
					AZX_SPB_SPIB;

		hext_stream->fifo_addr = bus->spbcap + AZX_SPB_BASE +
					AZX_SPB_INTERVAL * idx +
					AZX_SPB_MAXFIFO;
	}

	if (bus->drsmcap)
		hext_stream->dpibr_addr = bus->drsmcap + AZX_DRSM_BASE +
					AZX_DRSM_INTERVAL * idx;

	hext_stream->decoupled = false;
	snd_hdac_stream_init(bus, &hext_stream->hstream, idx, direction, tag);
}
EXPORT_SYMBOL_GPL(snd_hdac_ext_stream_init);

/**
 * snd_hdac_ext_stream_init_all - create and initialize the stream objects
 *   for an extended hda bus
 * @bus: HD-audio core bus
 * @start_idx: start index for streams
 * @num_stream: number of streams to initialize
 * @dir: direction of streams
 */
int snd_hdac_ext_stream_init_all(struct hdac_bus *bus, int start_idx,
				 int num_stream, int dir)
{
	int stream_tag = 0;
	int i, tag, idx = start_idx;

	for (i = 0; i < num_stream; i++) {
		struct hdac_ext_stream *hext_stream =
				kzalloc(sizeof(*hext_stream), GFP_KERNEL);
		if (!hext_stream)
			return -ENOMEM;
		tag = ++stream_tag;
		snd_hdac_ext_stream_init(bus, hext_stream, idx, dir, tag);
		idx++;
	}

	return 0;

}
EXPORT_SYMBOL_GPL(snd_hdac_ext_stream_init_all);

/**
 * snd_hdac_stream_free_all - free hdac extended stream objects
 *
 * @bus: HD-audio core bus
 */
void snd_hdac_stream_free_all(struct hdac_bus *bus)
{
	struct hdac_stream *s, *_s;
	struct hdac_ext_stream *hext_stream;

	list_for_each_entry_safe(s, _s, &bus->stream_list, list) {
		hext_stream = stream_to_hdac_ext_stream(s);
		snd_hdac_ext_stream_decouple(bus, hext_stream, false);
		list_del(&s->list);
		kfree(hext_stream);
	}
}
EXPORT_SYMBOL_GPL(snd_hdac_stream_free_all);

void snd_hdac_ext_stream_decouple_locked(struct hdac_bus *bus,
<<<<<<< HEAD
					 struct hdac_ext_stream *stream,
=======
					 struct hdac_ext_stream *hext_stream,
>>>>>>> 754e0b0e
					 bool decouple)
{
	struct hdac_stream *hstream = &hext_stream->hstream;
	u32 val;
	int mask = AZX_PPCTL_PROCEN(hstream->index);

	val = readw(bus->ppcap + AZX_REG_PP_PPCTL) & mask;

	if (decouple && !val)
		snd_hdac_updatel(bus->ppcap, AZX_REG_PP_PPCTL, mask, mask);
	else if (!decouple && val)
		snd_hdac_updatel(bus->ppcap, AZX_REG_PP_PPCTL, mask, 0);

<<<<<<< HEAD
	stream->decoupled = decouple;
=======
	hext_stream->decoupled = decouple;
>>>>>>> 754e0b0e
}
EXPORT_SYMBOL_GPL(snd_hdac_ext_stream_decouple_locked);

/**
 * snd_hdac_ext_stream_decouple - decouple the hdac stream
 * @bus: HD-audio core bus
<<<<<<< HEAD
 * @stream: HD-audio ext core stream object to initialize
 * @decouple: flag to decouple
 */
void snd_hdac_ext_stream_decouple(struct hdac_bus *bus,
				  struct hdac_ext_stream *stream, bool decouple)
{
	spin_lock_irq(&bus->reg_lock);
	snd_hdac_ext_stream_decouple_locked(bus, stream, decouple);
=======
 * @hext_stream: HD-audio ext core stream object to initialize
 * @decouple: flag to decouple
 */
void snd_hdac_ext_stream_decouple(struct hdac_bus *bus,
				  struct hdac_ext_stream *hext_stream, bool decouple)
{
	spin_lock_irq(&bus->reg_lock);
	snd_hdac_ext_stream_decouple_locked(bus, hext_stream, decouple);
>>>>>>> 754e0b0e
	spin_unlock_irq(&bus->reg_lock);
}
EXPORT_SYMBOL_GPL(snd_hdac_ext_stream_decouple);

/**
 * snd_hdac_ext_link_stream_start - start a stream
 * @hext_stream: HD-audio ext core stream to start
 */
void snd_hdac_ext_link_stream_start(struct hdac_ext_stream *hext_stream)
{
	snd_hdac_updatel(hext_stream->pplc_addr, AZX_REG_PPLCCTL,
			 AZX_PPLCCTL_RUN, AZX_PPLCCTL_RUN);
}
EXPORT_SYMBOL_GPL(snd_hdac_ext_link_stream_start);

/**
 * snd_hdac_ext_link_stream_clear - stop a stream DMA
 * @hext_stream: HD-audio ext core stream to stop
 */
void snd_hdac_ext_link_stream_clear(struct hdac_ext_stream *hext_stream)
{
	snd_hdac_updatel(hext_stream->pplc_addr, AZX_REG_PPLCCTL, AZX_PPLCCTL_RUN, 0);
}
EXPORT_SYMBOL_GPL(snd_hdac_ext_link_stream_clear);

/**
 * snd_hdac_ext_link_stream_reset - reset a stream
 * @hext_stream: HD-audio ext core stream to reset
 */
void snd_hdac_ext_link_stream_reset(struct hdac_ext_stream *hext_stream)
{
	unsigned char val;
	int timeout;

	snd_hdac_ext_link_stream_clear(hext_stream);

	snd_hdac_updatel(hext_stream->pplc_addr, AZX_REG_PPLCCTL,
			 AZX_PPLCCTL_STRST, AZX_PPLCCTL_STRST);
	udelay(3);
	timeout = 50;
	do {
		val = readl(hext_stream->pplc_addr + AZX_REG_PPLCCTL) &
				AZX_PPLCCTL_STRST;
		if (val)
			break;
		udelay(3);
	} while (--timeout);
	val &= ~AZX_PPLCCTL_STRST;
	writel(val, hext_stream->pplc_addr + AZX_REG_PPLCCTL);
	udelay(3);

	timeout = 50;
	/* waiting for hardware to report that the stream is out of reset */
	do {
		val = readl(hext_stream->pplc_addr + AZX_REG_PPLCCTL) & AZX_PPLCCTL_STRST;
		if (!val)
			break;
		udelay(3);
	} while (--timeout);

}
EXPORT_SYMBOL_GPL(snd_hdac_ext_link_stream_reset);

/**
 * snd_hdac_ext_link_stream_setup -  set up the SD for streaming
 * @hext_stream: HD-audio ext core stream to set up
 * @fmt: stream format
 */
int snd_hdac_ext_link_stream_setup(struct hdac_ext_stream *hext_stream, int fmt)
{
	struct hdac_stream *hstream = &hext_stream->hstream;
	unsigned int val;

	/* make sure the run bit is zero for SD */
	snd_hdac_ext_link_stream_clear(hext_stream);
	/* program the stream_tag */
	val = readl(hext_stream->pplc_addr + AZX_REG_PPLCCTL);
	val = (val & ~AZX_PPLCCTL_STRM_MASK) |
		(hstream->stream_tag << AZX_PPLCCTL_STRM_SHIFT);
	writel(val, hext_stream->pplc_addr + AZX_REG_PPLCCTL);

	/* program the stream format */
	writew(fmt, hext_stream->pplc_addr + AZX_REG_PPLCFMT);

	return 0;
}
EXPORT_SYMBOL_GPL(snd_hdac_ext_link_stream_setup);

/**
 * snd_hdac_ext_link_set_stream_id - maps stream id to link output
 * @link: HD-audio ext link to set up
 * @stream: stream id
 */
void snd_hdac_ext_link_set_stream_id(struct hdac_ext_link *link,
				     int stream)
{
	snd_hdac_updatew(link->ml_addr, AZX_REG_ML_LOSIDV, (1 << stream), 1 << stream);
}
EXPORT_SYMBOL_GPL(snd_hdac_ext_link_set_stream_id);

/**
 * snd_hdac_ext_link_clear_stream_id - maps stream id to link output
 * @link: HD-audio ext link to set up
 * @stream: stream id
 */
void snd_hdac_ext_link_clear_stream_id(struct hdac_ext_link *link,
				 int stream)
{
	snd_hdac_updatew(link->ml_addr, AZX_REG_ML_LOSIDV, (1 << stream), 0);
}
EXPORT_SYMBOL_GPL(snd_hdac_ext_link_clear_stream_id);

static struct hdac_ext_stream *
hdac_ext_link_stream_assign(struct hdac_bus *bus,
			    struct snd_pcm_substream *substream)
{
	struct hdac_ext_stream *res = NULL;
	struct hdac_stream *hstream = NULL;

	if (!bus->ppcap) {
		dev_err(bus->dev, "stream type not supported\n");
		return NULL;
	}

	spin_lock_irq(&bus->reg_lock);
<<<<<<< HEAD
	list_for_each_entry(stream, &bus->stream_list, list) {
		struct hdac_ext_stream *hstream = container_of(stream,
						struct hdac_ext_stream,
						hstream);
		if (stream->direction != substream->stream)
=======
	list_for_each_entry(hstream, &bus->stream_list, list) {
		struct hdac_ext_stream *hext_stream = container_of(hstream,
								 struct hdac_ext_stream,
								 hstream);
		if (hstream->direction != substream->stream)
>>>>>>> 754e0b0e
			continue;

		/* check if decoupled stream and not in use is available */
		if (hext_stream->decoupled && !hext_stream->link_locked) {
			res = hext_stream;
			break;
		}

<<<<<<< HEAD
		if (!hstream->link_locked) {
			snd_hdac_ext_stream_decouple_locked(bus, hstream, true);
			res = hstream;
=======
		if (!hext_stream->link_locked) {
			snd_hdac_ext_stream_decouple_locked(bus, hext_stream, true);
			res = hext_stream;
>>>>>>> 754e0b0e
			break;
		}
	}
	if (res) {
		res->link_locked = 1;
		res->link_substream = substream;
	}
	spin_unlock_irq(&bus->reg_lock);
	return res;
}

static struct hdac_ext_stream *
hdac_ext_host_stream_assign(struct hdac_bus *bus,
			    struct snd_pcm_substream *substream)
{
	struct hdac_ext_stream *res = NULL;
	struct hdac_stream *hstream = NULL;

	if (!bus->ppcap) {
		dev_err(bus->dev, "stream type not supported\n");
		return NULL;
	}

	spin_lock_irq(&bus->reg_lock);
<<<<<<< HEAD
	list_for_each_entry(stream, &bus->stream_list, list) {
		struct hdac_ext_stream *hstream = container_of(stream,
						struct hdac_ext_stream,
						hstream);
		if (stream->direction != substream->stream)
			continue;

		if (!stream->opened) {
			if (!hstream->decoupled)
				snd_hdac_ext_stream_decouple_locked(bus, hstream, true);
			res = hstream;
=======
	list_for_each_entry(hstream, &bus->stream_list, list) {
		struct hdac_ext_stream *hext_stream = container_of(hstream,
								 struct hdac_ext_stream,
								 hstream);
		if (hstream->direction != substream->stream)
			continue;

		if (!hstream->opened) {
			if (!hext_stream->decoupled)
				snd_hdac_ext_stream_decouple_locked(bus, hext_stream, true);
			res = hext_stream;
>>>>>>> 754e0b0e
			break;
		}
	}
	if (res) {
		res->hstream.opened = 1;
		res->hstream.running = 0;
		res->hstream.substream = substream;
	}
	spin_unlock_irq(&bus->reg_lock);

	return res;
}

/**
 * snd_hdac_ext_stream_assign - assign a stream for the PCM
 * @bus: HD-audio core bus
 * @substream: PCM substream to assign
 * @type: type of stream (coupled, host or link stream)
 *
 * This assigns the stream based on the type (coupled/host/link), for the
 * given PCM substream, assigns it and returns the stream object
 *
 * coupled: Looks for an unused stream
 * host: Looks for an unused decoupled host stream
 * link: Looks for an unused decoupled link stream
 *
 * If no stream is free, returns NULL. The function tries to keep using
 * the same stream object when it's used beforehand.  when a stream is
 * decoupled, it becomes a host stream and link stream.
 */
struct hdac_ext_stream *snd_hdac_ext_stream_assign(struct hdac_bus *bus,
					   struct snd_pcm_substream *substream,
					   int type)
{
	struct hdac_ext_stream *hext_stream = NULL;
	struct hdac_stream *hstream = NULL;

	switch (type) {
	case HDAC_EXT_STREAM_TYPE_COUPLED:
		hstream = snd_hdac_stream_assign(bus, substream);
		if (hstream)
			hext_stream = container_of(hstream,
						   struct hdac_ext_stream,
						   hstream);
		return hext_stream;

	case HDAC_EXT_STREAM_TYPE_HOST:
		return hdac_ext_host_stream_assign(bus, substream);

	case HDAC_EXT_STREAM_TYPE_LINK:
		return hdac_ext_link_stream_assign(bus, substream);

	default:
		return NULL;
	}
}
EXPORT_SYMBOL_GPL(snd_hdac_ext_stream_assign);

/**
 * snd_hdac_ext_stream_release - release the assigned stream
 * @hext_stream: HD-audio ext core stream to release
 * @type: type of stream (coupled, host or link stream)
 *
 * Release the stream that has been assigned by snd_hdac_ext_stream_assign().
 */
void snd_hdac_ext_stream_release(struct hdac_ext_stream *hext_stream, int type)
{
	struct hdac_bus *bus = hext_stream->hstream.bus;

	switch (type) {
	case HDAC_EXT_STREAM_TYPE_COUPLED:
		snd_hdac_stream_release(&hext_stream->hstream);
		break;

	case HDAC_EXT_STREAM_TYPE_HOST:
		spin_lock_irq(&bus->reg_lock);
<<<<<<< HEAD
		if (stream->decoupled && !stream->link_locked)
			snd_hdac_ext_stream_decouple_locked(bus, stream, false);
		spin_unlock_irq(&bus->reg_lock);
		snd_hdac_stream_release(&stream->hstream);
=======
		if (hext_stream->decoupled && !hext_stream->link_locked)
			snd_hdac_ext_stream_decouple_locked(bus, hext_stream, false);
		spin_unlock_irq(&bus->reg_lock);
		snd_hdac_stream_release(&hext_stream->hstream);
>>>>>>> 754e0b0e
		break;

	case HDAC_EXT_STREAM_TYPE_LINK:
		spin_lock_irq(&bus->reg_lock);
<<<<<<< HEAD
		if (stream->decoupled && !stream->hstream.opened)
			snd_hdac_ext_stream_decouple_locked(bus, stream, false);
		stream->link_locked = 0;
		stream->link_substream = NULL;
=======
		if (hext_stream->decoupled && !hext_stream->hstream.opened)
			snd_hdac_ext_stream_decouple_locked(bus, hext_stream, false);
		hext_stream->link_locked = 0;
		hext_stream->link_substream = NULL;
>>>>>>> 754e0b0e
		spin_unlock_irq(&bus->reg_lock);
		break;

	default:
		dev_dbg(bus->dev, "Invalid type %d\n", type);
	}

}
EXPORT_SYMBOL_GPL(snd_hdac_ext_stream_release);

/**
 * snd_hdac_ext_stream_spbcap_enable - enable SPIB for a stream
 * @bus: HD-audio core bus
 * @enable: flag to enable/disable SPIB
 * @index: stream index for which SPIB need to be enabled
 */
void snd_hdac_ext_stream_spbcap_enable(struct hdac_bus *bus,
				 bool enable, int index)
{
	u32 mask = 0;

	if (!bus->spbcap) {
		dev_err(bus->dev, "Address of SPB capability is NULL\n");
		return;
	}

	mask |= (1 << index);

	if (enable)
		snd_hdac_updatel(bus->spbcap, AZX_REG_SPB_SPBFCCTL, mask, mask);
	else
		snd_hdac_updatel(bus->spbcap, AZX_REG_SPB_SPBFCCTL, mask, 0);
}
EXPORT_SYMBOL_GPL(snd_hdac_ext_stream_spbcap_enable);

/**
 * snd_hdac_ext_stream_set_spib - sets the spib value of a stream
 * @bus: HD-audio core bus
 * @hext_stream: hdac_ext_stream
 * @value: spib value to set
 */
int snd_hdac_ext_stream_set_spib(struct hdac_bus *bus,
				 struct hdac_ext_stream *hext_stream, u32 value)
{

	if (!bus->spbcap) {
		dev_err(bus->dev, "Address of SPB capability is NULL\n");
		return -EINVAL;
	}

	writel(value, hext_stream->spib_addr);

	return 0;
}
EXPORT_SYMBOL_GPL(snd_hdac_ext_stream_set_spib);

/**
 * snd_hdac_ext_stream_get_spbmaxfifo - gets the spib value of a stream
 * @bus: HD-audio core bus
 * @hext_stream: hdac_ext_stream
 *
 * Return maxfifo for the stream
 */
int snd_hdac_ext_stream_get_spbmaxfifo(struct hdac_bus *bus,
				 struct hdac_ext_stream *hext_stream)
{

	if (!bus->spbcap) {
		dev_err(bus->dev, "Address of SPB capability is NULL\n");
		return -EINVAL;
	}

	return readl(hext_stream->fifo_addr);
}
EXPORT_SYMBOL_GPL(snd_hdac_ext_stream_get_spbmaxfifo);

/**
 * snd_hdac_ext_stream_drsm_enable - enable DMA resume for a stream
 * @bus: HD-audio core bus
 * @enable: flag to enable/disable DRSM
 * @index: stream index for which DRSM need to be enabled
 */
void snd_hdac_ext_stream_drsm_enable(struct hdac_bus *bus,
				bool enable, int index)
{
	u32 mask = 0;

	if (!bus->drsmcap) {
		dev_err(bus->dev, "Address of DRSM capability is NULL\n");
		return;
	}

	mask |= (1 << index);

	if (enable)
		snd_hdac_updatel(bus->drsmcap, AZX_REG_DRSM_CTL, mask, mask);
	else
		snd_hdac_updatel(bus->drsmcap, AZX_REG_DRSM_CTL, mask, 0);
}
EXPORT_SYMBOL_GPL(snd_hdac_ext_stream_drsm_enable);

/**
 * snd_hdac_ext_stream_set_dpibr - sets the dpibr value of a stream
 * @bus: HD-audio core bus
 * @hext_stream: hdac_ext_stream
 * @value: dpib value to set
 */
int snd_hdac_ext_stream_set_dpibr(struct hdac_bus *bus,
				  struct hdac_ext_stream *hext_stream, u32 value)
{

	if (!bus->drsmcap) {
		dev_err(bus->dev, "Address of DRSM capability is NULL\n");
		return -EINVAL;
	}

	writel(value, hext_stream->dpibr_addr);

	return 0;
}
EXPORT_SYMBOL_GPL(snd_hdac_ext_stream_set_dpibr);

/**
 * snd_hdac_ext_stream_set_lpib - sets the lpib value of a stream
 * @hext_stream: hdac_ext_stream
 * @value: lpib value to set
 */
int snd_hdac_ext_stream_set_lpib(struct hdac_ext_stream *hext_stream, u32 value)
{
	snd_hdac_stream_writel(&hext_stream->hstream, SD_LPIB, value);

	return 0;
}
EXPORT_SYMBOL_GPL(snd_hdac_ext_stream_set_lpib);<|MERGE_RESOLUTION|>--- conflicted
+++ resolved
@@ -107,11 +107,7 @@
 EXPORT_SYMBOL_GPL(snd_hdac_stream_free_all);
 
 void snd_hdac_ext_stream_decouple_locked(struct hdac_bus *bus,
-<<<<<<< HEAD
-					 struct hdac_ext_stream *stream,
-=======
 					 struct hdac_ext_stream *hext_stream,
->>>>>>> 754e0b0e
 					 bool decouple)
 {
 	struct hdac_stream *hstream = &hext_stream->hstream;
@@ -125,27 +121,13 @@
 	else if (!decouple && val)
 		snd_hdac_updatel(bus->ppcap, AZX_REG_PP_PPCTL, mask, 0);
 
-<<<<<<< HEAD
-	stream->decoupled = decouple;
-=======
 	hext_stream->decoupled = decouple;
->>>>>>> 754e0b0e
 }
 EXPORT_SYMBOL_GPL(snd_hdac_ext_stream_decouple_locked);
 
 /**
  * snd_hdac_ext_stream_decouple - decouple the hdac stream
  * @bus: HD-audio core bus
-<<<<<<< HEAD
- * @stream: HD-audio ext core stream object to initialize
- * @decouple: flag to decouple
- */
-void snd_hdac_ext_stream_decouple(struct hdac_bus *bus,
-				  struct hdac_ext_stream *stream, bool decouple)
-{
-	spin_lock_irq(&bus->reg_lock);
-	snd_hdac_ext_stream_decouple_locked(bus, stream, decouple);
-=======
  * @hext_stream: HD-audio ext core stream object to initialize
  * @decouple: flag to decouple
  */
@@ -154,7 +136,6 @@
 {
 	spin_lock_irq(&bus->reg_lock);
 	snd_hdac_ext_stream_decouple_locked(bus, hext_stream, decouple);
->>>>>>> 754e0b0e
 	spin_unlock_irq(&bus->reg_lock);
 }
 EXPORT_SYMBOL_GPL(snd_hdac_ext_stream_decouple);
@@ -280,73 +261,6 @@
 	}
 
 	spin_lock_irq(&bus->reg_lock);
-<<<<<<< HEAD
-	list_for_each_entry(stream, &bus->stream_list, list) {
-		struct hdac_ext_stream *hstream = container_of(stream,
-						struct hdac_ext_stream,
-						hstream);
-		if (stream->direction != substream->stream)
-=======
-	list_for_each_entry(hstream, &bus->stream_list, list) {
-		struct hdac_ext_stream *hext_stream = container_of(hstream,
-								 struct hdac_ext_stream,
-								 hstream);
-		if (hstream->direction != substream->stream)
->>>>>>> 754e0b0e
-			continue;
-
-		/* check if decoupled stream and not in use is available */
-		if (hext_stream->decoupled && !hext_stream->link_locked) {
-			res = hext_stream;
-			break;
-		}
-
-<<<<<<< HEAD
-		if (!hstream->link_locked) {
-			snd_hdac_ext_stream_decouple_locked(bus, hstream, true);
-			res = hstream;
-=======
-		if (!hext_stream->link_locked) {
-			snd_hdac_ext_stream_decouple_locked(bus, hext_stream, true);
-			res = hext_stream;
->>>>>>> 754e0b0e
-			break;
-		}
-	}
-	if (res) {
-		res->link_locked = 1;
-		res->link_substream = substream;
-	}
-	spin_unlock_irq(&bus->reg_lock);
-	return res;
-}
-
-static struct hdac_ext_stream *
-hdac_ext_host_stream_assign(struct hdac_bus *bus,
-			    struct snd_pcm_substream *substream)
-{
-	struct hdac_ext_stream *res = NULL;
-	struct hdac_stream *hstream = NULL;
-
-	if (!bus->ppcap) {
-		dev_err(bus->dev, "stream type not supported\n");
-		return NULL;
-	}
-
-	spin_lock_irq(&bus->reg_lock);
-<<<<<<< HEAD
-	list_for_each_entry(stream, &bus->stream_list, list) {
-		struct hdac_ext_stream *hstream = container_of(stream,
-						struct hdac_ext_stream,
-						hstream);
-		if (stream->direction != substream->stream)
-			continue;
-
-		if (!stream->opened) {
-			if (!hstream->decoupled)
-				snd_hdac_ext_stream_decouple_locked(bus, hstream, true);
-			res = hstream;
-=======
 	list_for_each_entry(hstream, &bus->stream_list, list) {
 		struct hdac_ext_stream *hext_stream = container_of(hstream,
 								 struct hdac_ext_stream,
@@ -354,11 +268,50 @@
 		if (hstream->direction != substream->stream)
 			continue;
 
+		/* check if decoupled stream and not in use is available */
+		if (hext_stream->decoupled && !hext_stream->link_locked) {
+			res = hext_stream;
+			break;
+		}
+
+		if (!hext_stream->link_locked) {
+			snd_hdac_ext_stream_decouple_locked(bus, hext_stream, true);
+			res = hext_stream;
+			break;
+		}
+	}
+	if (res) {
+		res->link_locked = 1;
+		res->link_substream = substream;
+	}
+	spin_unlock_irq(&bus->reg_lock);
+	return res;
+}
+
+static struct hdac_ext_stream *
+hdac_ext_host_stream_assign(struct hdac_bus *bus,
+			    struct snd_pcm_substream *substream)
+{
+	struct hdac_ext_stream *res = NULL;
+	struct hdac_stream *hstream = NULL;
+
+	if (!bus->ppcap) {
+		dev_err(bus->dev, "stream type not supported\n");
+		return NULL;
+	}
+
+	spin_lock_irq(&bus->reg_lock);
+	list_for_each_entry(hstream, &bus->stream_list, list) {
+		struct hdac_ext_stream *hext_stream = container_of(hstream,
+								 struct hdac_ext_stream,
+								 hstream);
+		if (hstream->direction != substream->stream)
+			continue;
+
 		if (!hstream->opened) {
 			if (!hext_stream->decoupled)
 				snd_hdac_ext_stream_decouple_locked(bus, hext_stream, true);
 			res = hext_stream;
->>>>>>> 754e0b0e
 			break;
 		}
 	}
@@ -435,32 +388,18 @@
 
 	case HDAC_EXT_STREAM_TYPE_HOST:
 		spin_lock_irq(&bus->reg_lock);
-<<<<<<< HEAD
-		if (stream->decoupled && !stream->link_locked)
-			snd_hdac_ext_stream_decouple_locked(bus, stream, false);
-		spin_unlock_irq(&bus->reg_lock);
-		snd_hdac_stream_release(&stream->hstream);
-=======
 		if (hext_stream->decoupled && !hext_stream->link_locked)
 			snd_hdac_ext_stream_decouple_locked(bus, hext_stream, false);
 		spin_unlock_irq(&bus->reg_lock);
 		snd_hdac_stream_release(&hext_stream->hstream);
->>>>>>> 754e0b0e
 		break;
 
 	case HDAC_EXT_STREAM_TYPE_LINK:
 		spin_lock_irq(&bus->reg_lock);
-<<<<<<< HEAD
-		if (stream->decoupled && !stream->hstream.opened)
-			snd_hdac_ext_stream_decouple_locked(bus, stream, false);
-		stream->link_locked = 0;
-		stream->link_substream = NULL;
-=======
 		if (hext_stream->decoupled && !hext_stream->hstream.opened)
 			snd_hdac_ext_stream_decouple_locked(bus, hext_stream, false);
 		hext_stream->link_locked = 0;
 		hext_stream->link_substream = NULL;
->>>>>>> 754e0b0e
 		spin_unlock_irq(&bus->reg_lock);
 		break;
 
