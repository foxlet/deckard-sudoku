// SPDX-License-Identifier: GPL-2.0
// Copyright (c) 2011-2017, The Linux Foundation. All rights reserved.
// Copyright (c) 2018, Linaro Limited

#include <linux/init.h>
#include <linux/err.h>
#include <linux/module.h>
#include <linux/platform_device.h>
#include <linux/slab.h>
#include <sound/soc.h>
#include <sound/soc-dapm.h>
#include <sound/pcm.h>
#include <linux/spinlock.h>
#include <sound/compress_driver.h>
#include <asm/dma.h>
#include <linux/dma-mapping.h>
#include <linux/of_device.h>
#include <sound/pcm_params.h>
#include "q6asm.h"
#include "q6routing.h"
#include "q6dsp-errno.h"

#define DRV_NAME	"q6asm-fe-dai"

#define PLAYBACK_MIN_NUM_PERIODS    2
#define PLAYBACK_MAX_NUM_PERIODS   8
#define PLAYBACK_MAX_PERIOD_SIZE    65536
#define PLAYBACK_MIN_PERIOD_SIZE    128
#define CAPTURE_MIN_NUM_PERIODS     2
#define CAPTURE_MAX_NUM_PERIODS     8
#define CAPTURE_MAX_PERIOD_SIZE     4096
#define CAPTURE_MIN_PERIOD_SIZE     320
#define SID_MASK_DEFAULT	0xF

/* Default values used if user space does not set */
#define COMPR_PLAYBACK_MIN_FRAGMENT_SIZE (8 * 1024)
#define COMPR_PLAYBACK_MAX_FRAGMENT_SIZE (128 * 1024)
#define COMPR_PLAYBACK_MIN_NUM_FRAGMENTS (4)
#define COMPR_PLAYBACK_MAX_NUM_FRAGMENTS (16 * 4)
#define Q6ASM_DAI_TX_RX	0
#define Q6ASM_DAI_TX	1
#define Q6ASM_DAI_RX	2

#define ALAC_CH_LAYOUT_MONO   ((101 << 16) | 1)
#define ALAC_CH_LAYOUT_STEREO ((101 << 16) | 2)

enum stream_state {
	Q6ASM_STREAM_IDLE = 0,
	Q6ASM_STREAM_STOPPED,
	Q6ASM_STREAM_RUNNING,
};

struct q6asm_dai_rtd {
	struct snd_pcm_substream *substream;
	struct snd_compr_stream *cstream;
	struct snd_compr_params codec_param;
	struct snd_dma_buffer dma_buffer;
	spinlock_t lock;
	phys_addr_t phys;
	unsigned int pcm_size;
	unsigned int pcm_count;
	unsigned int pcm_irq_pos;       /* IRQ position */
	unsigned int periods;
	unsigned int bytes_sent;
	unsigned int bytes_received;
	unsigned int copied_total;
	uint16_t bits_per_sample;
	uint16_t source; /* Encoding source bit mask */
	struct audio_client *audio_client;
	uint16_t session_id;
	enum stream_state state;
};

struct q6asm_dai_data {
	struct snd_soc_dai_driver *dais;
	int num_dais;
	long long int sid;
};

static const struct snd_pcm_hardware q6asm_dai_hardware_capture = {
<<<<<<< HEAD
	.info =                 (SNDRV_PCM_INFO_MMAP |
=======
	.info =                 (SNDRV_PCM_INFO_MMAP | SNDRV_PCM_INFO_BATCH |
>>>>>>> 04d5ce62
				SNDRV_PCM_INFO_BLOCK_TRANSFER |
				SNDRV_PCM_INFO_MMAP_VALID |
				SNDRV_PCM_INFO_INTERLEAVED |
				SNDRV_PCM_INFO_PAUSE | SNDRV_PCM_INFO_RESUME),
	.formats =              (SNDRV_PCM_FMTBIT_S16_LE |
				SNDRV_PCM_FMTBIT_S24_LE),
	.rates =                SNDRV_PCM_RATE_8000_48000,
	.rate_min =             8000,
	.rate_max =             48000,
	.channels_min =         1,
	.channels_max =         4,
	.buffer_bytes_max =     CAPTURE_MAX_NUM_PERIODS *
				CAPTURE_MAX_PERIOD_SIZE,
	.period_bytes_min =	CAPTURE_MIN_PERIOD_SIZE,
	.period_bytes_max =     CAPTURE_MAX_PERIOD_SIZE,
	.periods_min =          CAPTURE_MIN_NUM_PERIODS,
	.periods_max =          CAPTURE_MAX_NUM_PERIODS,
	.fifo_size =            0,
};

static struct snd_pcm_hardware q6asm_dai_hardware_playback = {
	.info =                 (SNDRV_PCM_INFO_MMAP | SNDRV_PCM_INFO_BATCH |
				SNDRV_PCM_INFO_BLOCK_TRANSFER |
				SNDRV_PCM_INFO_MMAP_VALID |
				SNDRV_PCM_INFO_INTERLEAVED |
				SNDRV_PCM_INFO_PAUSE | SNDRV_PCM_INFO_RESUME),
	.formats =              (SNDRV_PCM_FMTBIT_S16_LE |
				SNDRV_PCM_FMTBIT_S24_LE),
	.rates =                SNDRV_PCM_RATE_8000_192000,
	.rate_min =             8000,
	.rate_max =             192000,
	.channels_min =         1,
	.channels_max =         8,
	.buffer_bytes_max =     (PLAYBACK_MAX_NUM_PERIODS *
				PLAYBACK_MAX_PERIOD_SIZE),
	.period_bytes_min =	PLAYBACK_MIN_PERIOD_SIZE,
	.period_bytes_max =     PLAYBACK_MAX_PERIOD_SIZE,
	.periods_min =          PLAYBACK_MIN_NUM_PERIODS,
	.periods_max =          PLAYBACK_MAX_NUM_PERIODS,
	.fifo_size =            0,
};

#define Q6ASM_FEDAI_DRIVER(num) { \
		.playback = {						\
			.stream_name = "MultiMedia"#num" Playback",	\
			.rates = (SNDRV_PCM_RATE_8000_192000|		\
					SNDRV_PCM_RATE_KNOT),		\
			.formats = (SNDRV_PCM_FMTBIT_S16_LE |		\
					SNDRV_PCM_FMTBIT_S24_LE),	\
			.channels_min = 1,				\
			.channels_max = 8,				\
			.rate_min =     8000,				\
			.rate_max =	192000,				\
		},							\
		.capture = {						\
			.stream_name = "MultiMedia"#num" Capture",	\
			.rates = (SNDRV_PCM_RATE_8000_48000|		\
					SNDRV_PCM_RATE_KNOT),		\
			.formats = (SNDRV_PCM_FMTBIT_S16_LE |		\
				    SNDRV_PCM_FMTBIT_S24_LE),		\
			.channels_min = 1,				\
			.channels_max = 4,				\
			.rate_min =     8000,				\
			.rate_max =	48000,				\
		},							\
		.name = "MultiMedia"#num,				\
		.id = MSM_FRONTEND_DAI_MULTIMEDIA##num,			\
	}

/* Conventional and unconventional sample rate supported */
static unsigned int supported_sample_rates[] = {
	8000, 11025, 12000, 16000, 22050, 24000, 32000, 44100, 48000,
	88200, 96000, 176400, 192000
};

static struct snd_pcm_hw_constraint_list constraints_sample_rates = {
	.count = ARRAY_SIZE(supported_sample_rates),
	.list = supported_sample_rates,
	.mask = 0,
};

static const struct snd_compr_codec_caps q6asm_compr_caps = {
	.num_descriptors = 1,
	.descriptor[0].max_ch = 2,
	.descriptor[0].sample_rates = {	8000, 11025, 12000, 16000, 22050,
					24000, 32000, 44100, 48000, 88200,
					96000, 176400, 192000 },
	.descriptor[0].num_sample_rates = 13,
	.descriptor[0].bit_rate[0] = 320,
	.descriptor[0].bit_rate[1] = 128,
	.descriptor[0].num_bitrates = 2,
	.descriptor[0].profiles = 0,
	.descriptor[0].modes = SND_AUDIOCHANMODE_MP3_STEREO,
	.descriptor[0].formats = 0,
};

static void event_handler(uint32_t opcode, uint32_t token,
			  uint32_t *payload, void *priv)
{
	struct q6asm_dai_rtd *prtd = priv;
	struct snd_pcm_substream *substream = prtd->substream;

	switch (opcode) {
	case ASM_CLIENT_EVENT_CMD_RUN_DONE:
		if (substream->stream == SNDRV_PCM_STREAM_PLAYBACK)
			q6asm_write_async(prtd->audio_client,
				   prtd->pcm_count, 0, 0, NO_TIMESTAMP);
		break;
	case ASM_CLIENT_EVENT_CMD_EOS_DONE:
		prtd->state = Q6ASM_STREAM_STOPPED;
		break;
	case ASM_CLIENT_EVENT_DATA_WRITE_DONE: {
		prtd->pcm_irq_pos += prtd->pcm_count;
		snd_pcm_period_elapsed(substream);
		if (prtd->state == Q6ASM_STREAM_RUNNING)
			q6asm_write_async(prtd->audio_client,
					   prtd->pcm_count, 0, 0, NO_TIMESTAMP);

		break;
		}
	case ASM_CLIENT_EVENT_DATA_READ_DONE:
		prtd->pcm_irq_pos += prtd->pcm_count;
		snd_pcm_period_elapsed(substream);
		if (prtd->state == Q6ASM_STREAM_RUNNING)
			q6asm_read(prtd->audio_client);

		break;
	default:
		break;
	}
}

static int q6asm_dai_prepare(struct snd_soc_component *component,
			     struct snd_pcm_substream *substream)
{
	struct snd_pcm_runtime *runtime = substream->runtime;
	struct snd_soc_pcm_runtime *soc_prtd = substream->private_data;
	struct q6asm_dai_rtd *prtd = runtime->private_data;
	struct q6asm_dai_data *pdata;
	int ret, i;

	pdata = snd_soc_component_get_drvdata(component);
	if (!pdata)
		return -EINVAL;

	if (!prtd || !prtd->audio_client) {
		pr_err("%s: private data null or audio client freed\n",
			__func__);
		return -EINVAL;
	}

	prtd->pcm_count = snd_pcm_lib_period_bytes(substream);
	prtd->pcm_irq_pos = 0;
	/* rate and channels are sent to audio driver */
	if (prtd->state) {
		/* clear the previous setup if any  */
		q6asm_cmd(prtd->audio_client, CMD_CLOSE);
		q6asm_unmap_memory_regions(substream->stream,
					   prtd->audio_client);
		q6routing_stream_close(soc_prtd->dai_link->id,
					 substream->stream);
	}

	ret = q6asm_map_memory_regions(substream->stream, prtd->audio_client,
				       prtd->phys,
				       (prtd->pcm_size / prtd->periods),
				       prtd->periods);

	if (ret < 0) {
		pr_err("Audio Start: Buffer Allocation failed rc = %d\n",
							ret);
		return -ENOMEM;
	}

	if (substream->stream == SNDRV_PCM_STREAM_PLAYBACK) {
		ret = q6asm_open_write(prtd->audio_client, FORMAT_LINEAR_PCM,
				       0, prtd->bits_per_sample);
	} else if (substream->stream == SNDRV_PCM_STREAM_CAPTURE) {
		ret = q6asm_open_read(prtd->audio_client, FORMAT_LINEAR_PCM,
				       prtd->bits_per_sample);
	}

	if (ret < 0) {
		pr_err("%s: q6asm_open_write failed\n", __func__);
		q6asm_audio_client_free(prtd->audio_client);
		prtd->audio_client = NULL;
		return -ENOMEM;
	}

	prtd->session_id = q6asm_get_session_id(prtd->audio_client);
	ret = q6routing_stream_open(soc_prtd->dai_link->id, LEGACY_PCM_MODE,
			      prtd->session_id, substream->stream);
	if (ret) {
		pr_err("%s: stream reg failed ret:%d\n", __func__, ret);
		return ret;
	}

	if (substream->stream == SNDRV_PCM_STREAM_PLAYBACK) {
		ret = q6asm_media_format_block_multi_ch_pcm(
				prtd->audio_client, runtime->rate,
				runtime->channels, NULL,
				prtd->bits_per_sample);
	} else if (substream->stream == SNDRV_PCM_STREAM_CAPTURE) {
		ret = q6asm_enc_cfg_blk_pcm_format_support(prtd->audio_client,
					runtime->rate, runtime->channels,
					prtd->bits_per_sample);

		/* Queue the buffers */
		for (i = 0; i < runtime->periods; i++)
			q6asm_read(prtd->audio_client);

	}
	if (ret < 0)
		pr_info("%s: CMD Format block failed\n", __func__);

	prtd->state = Q6ASM_STREAM_RUNNING;

	return 0;
}

static int q6asm_dai_trigger(struct snd_soc_component *component,
			     struct snd_pcm_substream *substream, int cmd)
{
	int ret = 0;
	struct snd_pcm_runtime *runtime = substream->runtime;
	struct q6asm_dai_rtd *prtd = runtime->private_data;

	switch (cmd) {
	case SNDRV_PCM_TRIGGER_START:
	case SNDRV_PCM_TRIGGER_RESUME:
	case SNDRV_PCM_TRIGGER_PAUSE_RELEASE:
		ret = q6asm_run_nowait(prtd->audio_client, 0, 0, 0);
		break;
	case SNDRV_PCM_TRIGGER_STOP:
		prtd->state = Q6ASM_STREAM_STOPPED;
		ret = q6asm_cmd_nowait(prtd->audio_client, CMD_EOS);
		break;
	case SNDRV_PCM_TRIGGER_SUSPEND:
	case SNDRV_PCM_TRIGGER_PAUSE_PUSH:
		ret = q6asm_cmd_nowait(prtd->audio_client, CMD_PAUSE);
		break;
	default:
		ret = -EINVAL;
		break;
	}

	return ret;
}

static int q6asm_dai_open(struct snd_soc_component *component,
			  struct snd_pcm_substream *substream)
{
	struct snd_pcm_runtime *runtime = substream->runtime;
	struct snd_soc_pcm_runtime *soc_prtd = substream->private_data;
	struct snd_soc_dai *cpu_dai = asoc_rtd_to_cpu(soc_prtd, 0);
	struct q6asm_dai_rtd *prtd;
	struct q6asm_dai_data *pdata;
	struct device *dev = component->dev;
	int ret = 0;
	int stream_id;

	stream_id = cpu_dai->driver->id;

	pdata = snd_soc_component_get_drvdata(component);
	if (!pdata) {
		pr_err("Drv data not found ..\n");
		return -EINVAL;
	}

	prtd = kzalloc(sizeof(struct q6asm_dai_rtd), GFP_KERNEL);
	if (prtd == NULL)
		return -ENOMEM;

	prtd->substream = substream;
	prtd->audio_client = q6asm_audio_client_alloc(dev,
				(q6asm_cb)event_handler, prtd, stream_id,
				LEGACY_PCM_MODE);
	if (IS_ERR(prtd->audio_client)) {
		pr_info("%s: Could not allocate memory\n", __func__);
		ret = PTR_ERR(prtd->audio_client);
		kfree(prtd);
		return ret;
	}

	if (substream->stream == SNDRV_PCM_STREAM_PLAYBACK)
		runtime->hw = q6asm_dai_hardware_playback;
	else if (substream->stream == SNDRV_PCM_STREAM_CAPTURE)
		runtime->hw = q6asm_dai_hardware_capture;

	ret = snd_pcm_hw_constraint_list(runtime, 0,
				SNDRV_PCM_HW_PARAM_RATE,
				&constraints_sample_rates);
	if (ret < 0)
		pr_info("snd_pcm_hw_constraint_list failed\n");
	/* Ensure that buffer size is a multiple of period size */
	ret = snd_pcm_hw_constraint_integer(runtime,
					    SNDRV_PCM_HW_PARAM_PERIODS);
	if (ret < 0)
		pr_info("snd_pcm_hw_constraint_integer failed\n");

	if (substream->stream == SNDRV_PCM_STREAM_PLAYBACK) {
		ret = snd_pcm_hw_constraint_minmax(runtime,
			SNDRV_PCM_HW_PARAM_BUFFER_BYTES,
			PLAYBACK_MIN_NUM_PERIODS * PLAYBACK_MIN_PERIOD_SIZE,
			PLAYBACK_MAX_NUM_PERIODS * PLAYBACK_MAX_PERIOD_SIZE);
		if (ret < 0) {
			pr_err("constraint for buffer bytes min max ret = %d\n",
									ret);
		}
	}

	ret = snd_pcm_hw_constraint_step(runtime, 0,
		SNDRV_PCM_HW_PARAM_PERIOD_BYTES, 32);
	if (ret < 0) {
		pr_err("constraint for period bytes step ret = %d\n",
								ret);
	}
	ret = snd_pcm_hw_constraint_step(runtime, 0,
		SNDRV_PCM_HW_PARAM_BUFFER_BYTES, 32);
	if (ret < 0) {
		pr_err("constraint for buffer bytes step ret = %d\n",
								ret);
	}

	runtime->private_data = prtd;

	snd_soc_set_runtime_hwparams(substream, &q6asm_dai_hardware_playback);

	runtime->dma_bytes = q6asm_dai_hardware_playback.buffer_bytes_max;


	if (pdata->sid < 0)
		prtd->phys = substream->dma_buffer.addr;
	else
		prtd->phys = substream->dma_buffer.addr | (pdata->sid << 32);

	snd_pcm_set_runtime_buffer(substream, &substream->dma_buffer);

	return 0;
}

static int q6asm_dai_close(struct snd_soc_component *component,
			   struct snd_pcm_substream *substream)
{
	struct snd_pcm_runtime *runtime = substream->runtime;
	struct snd_soc_pcm_runtime *soc_prtd = substream->private_data;
	struct q6asm_dai_rtd *prtd = runtime->private_data;

	if (prtd->audio_client) {
		if (prtd->state)
			q6asm_cmd(prtd->audio_client, CMD_CLOSE);

		q6asm_unmap_memory_regions(substream->stream,
					   prtd->audio_client);
		q6asm_audio_client_free(prtd->audio_client);
		prtd->audio_client = NULL;
	}
	q6routing_stream_close(soc_prtd->dai_link->id,
						substream->stream);
	kfree(prtd);
	return 0;
}

static snd_pcm_uframes_t q6asm_dai_pointer(struct snd_soc_component *component,
					   struct snd_pcm_substream *substream)
{

	struct snd_pcm_runtime *runtime = substream->runtime;
	struct q6asm_dai_rtd *prtd = runtime->private_data;

	if (prtd->pcm_irq_pos >= prtd->pcm_size)
		prtd->pcm_irq_pos = 0;

	return bytes_to_frames(runtime, (prtd->pcm_irq_pos));
}

static int q6asm_dai_mmap(struct snd_soc_component *component,
			  struct snd_pcm_substream *substream,
			  struct vm_area_struct *vma)
{
	struct snd_pcm_runtime *runtime = substream->runtime;
	struct device *dev = component->dev;

	return dma_mmap_coherent(dev, vma,
			runtime->dma_area, runtime->dma_addr,
			runtime->dma_bytes);
}

static int q6asm_dai_hw_params(struct snd_soc_component *component,
			       struct snd_pcm_substream *substream,
			       struct snd_pcm_hw_params *params)
{
	struct snd_pcm_runtime *runtime = substream->runtime;
	struct q6asm_dai_rtd *prtd = runtime->private_data;

	prtd->pcm_size = params_buffer_bytes(params);
	prtd->periods = params_periods(params);

	switch (params_format(params)) {
	case SNDRV_PCM_FORMAT_S16_LE:
		prtd->bits_per_sample = 16;
		break;
	case SNDRV_PCM_FORMAT_S24_LE:
		prtd->bits_per_sample = 24;
		break;
	}

	return 0;
}

static void compress_event_handler(uint32_t opcode, uint32_t token,
				   uint32_t *payload, void *priv)
{
	struct q6asm_dai_rtd *prtd = priv;
	struct snd_compr_stream *substream = prtd->cstream;
	unsigned long flags;
	uint64_t avail;

	switch (opcode) {
	case ASM_CLIENT_EVENT_CMD_RUN_DONE:
		spin_lock_irqsave(&prtd->lock, flags);
		if (!prtd->bytes_sent) {
			q6asm_write_async(prtd->audio_client, prtd->pcm_count,
					  0, 0, NO_TIMESTAMP);
			prtd->bytes_sent += prtd->pcm_count;
		}

		spin_unlock_irqrestore(&prtd->lock, flags);
		break;

	case ASM_CLIENT_EVENT_CMD_EOS_DONE:
		prtd->state = Q6ASM_STREAM_STOPPED;
		break;

	case ASM_CLIENT_EVENT_DATA_WRITE_DONE:
		spin_lock_irqsave(&prtd->lock, flags);

		prtd->copied_total += prtd->pcm_count;
		snd_compr_fragment_elapsed(substream);

		if (prtd->state != Q6ASM_STREAM_RUNNING) {
			spin_unlock_irqrestore(&prtd->lock, flags);
			break;
		}

		avail = prtd->bytes_received - prtd->bytes_sent;

		if (avail >= prtd->pcm_count) {
			q6asm_write_async(prtd->audio_client,
					   prtd->pcm_count, 0, 0, NO_TIMESTAMP);
			prtd->bytes_sent += prtd->pcm_count;
		}

		spin_unlock_irqrestore(&prtd->lock, flags);
		break;

	default:
		break;
	}
}

static int q6asm_dai_compr_open(struct snd_compr_stream *stream)
{
	struct snd_soc_pcm_runtime *rtd = stream->private_data;
	struct snd_soc_component *c = snd_soc_rtdcom_lookup(rtd, DRV_NAME);
	struct snd_compr_runtime *runtime = stream->runtime;
	struct snd_soc_dai *cpu_dai = asoc_rtd_to_cpu(rtd, 0);
	struct q6asm_dai_data *pdata;
	struct device *dev = c->dev;
	struct q6asm_dai_rtd *prtd;
	int stream_id, size, ret;

	stream_id = cpu_dai->driver->id;
	pdata = snd_soc_component_get_drvdata(c);
	if (!pdata) {
		dev_err(dev, "Drv data not found ..\n");
		return -EINVAL;
	}

	prtd = kzalloc(sizeof(*prtd), GFP_KERNEL);
	if (!prtd)
		return -ENOMEM;

	prtd->cstream = stream;
	prtd->audio_client = q6asm_audio_client_alloc(dev,
					(q6asm_cb)compress_event_handler,
					prtd, stream_id, LEGACY_PCM_MODE);
	if (IS_ERR(prtd->audio_client)) {
		dev_err(dev, "Could not allocate memory\n");
		ret = PTR_ERR(prtd->audio_client);
		goto free_prtd;
	}

	size = COMPR_PLAYBACK_MAX_FRAGMENT_SIZE *
			COMPR_PLAYBACK_MAX_NUM_FRAGMENTS;
	ret = snd_dma_alloc_pages(SNDRV_DMA_TYPE_DEV, dev, size,
				  &prtd->dma_buffer);
	if (ret) {
		dev_err(dev, "Cannot allocate buffer(s)\n");
		goto free_client;
	}

	if (pdata->sid < 0)
		prtd->phys = prtd->dma_buffer.addr;
	else
		prtd->phys = prtd->dma_buffer.addr | (pdata->sid << 32);

	snd_compr_set_runtime_buffer(stream, &prtd->dma_buffer);
	spin_lock_init(&prtd->lock);
	runtime->private_data = prtd;

	return 0;

free_client:
	q6asm_audio_client_free(prtd->audio_client);
free_prtd:
	kfree(prtd);

	return ret;
}

static int q6asm_dai_compr_free(struct snd_compr_stream *stream)
{
	struct snd_compr_runtime *runtime = stream->runtime;
	struct q6asm_dai_rtd *prtd = runtime->private_data;
	struct snd_soc_pcm_runtime *rtd = stream->private_data;

	if (prtd->audio_client) {
		if (prtd->state)
			q6asm_cmd(prtd->audio_client, CMD_CLOSE);

		snd_dma_free_pages(&prtd->dma_buffer);
		q6asm_unmap_memory_regions(stream->direction,
					   prtd->audio_client);
		q6asm_audio_client_free(prtd->audio_client);
		prtd->audio_client = NULL;
	}
	q6routing_stream_close(rtd->dai_link->id, stream->direction);
	kfree(prtd);

	return 0;
}

static int q6asm_dai_compr_set_params(struct snd_compr_stream *stream,
				      struct snd_compr_params *params)
{
	struct snd_compr_runtime *runtime = stream->runtime;
	struct q6asm_dai_rtd *prtd = runtime->private_data;
	struct snd_soc_pcm_runtime *rtd = stream->private_data;
	struct snd_soc_component *c = snd_soc_rtdcom_lookup(rtd, DRV_NAME);
	int dir = stream->direction;
	struct q6asm_dai_data *pdata;
	struct q6asm_flac_cfg flac_cfg;
	struct q6asm_wma_cfg wma_cfg;
	struct q6asm_alac_cfg alac_cfg;
	struct q6asm_ape_cfg ape_cfg;
	unsigned int wma_v9 = 0;
	struct device *dev = c->dev;
	int ret;
	union snd_codec_options *codec_options;
	struct snd_dec_flac *flac;
	struct snd_dec_wma *wma;
	struct snd_dec_alac *alac;
	struct snd_dec_ape *ape;

	codec_options = &(prtd->codec_param.codec.options);


	memcpy(&prtd->codec_param, params, sizeof(*params));

	pdata = snd_soc_component_get_drvdata(c);
	if (!pdata)
		return -EINVAL;

	if (!prtd || !prtd->audio_client) {
		dev_err(dev, "private data null or audio client freed\n");
		return -EINVAL;
	}

	prtd->periods = runtime->fragments;
	prtd->pcm_count = runtime->fragment_size;
	prtd->pcm_size = runtime->fragments * runtime->fragment_size;
	prtd->bits_per_sample = 16;
	if (dir == SND_COMPRESS_PLAYBACK) {
		ret = q6asm_open_write(prtd->audio_client, params->codec.id,
				params->codec.profile, prtd->bits_per_sample);

		if (ret < 0) {
			dev_err(dev, "q6asm_open_write failed\n");
			q6asm_audio_client_free(prtd->audio_client);
			prtd->audio_client = NULL;
			return ret;
		}
	}

	prtd->session_id = q6asm_get_session_id(prtd->audio_client);
	ret = q6routing_stream_open(rtd->dai_link->id, LEGACY_PCM_MODE,
			      prtd->session_id, dir);
	if (ret) {
		dev_err(dev, "Stream reg failed ret:%d\n", ret);
		return ret;
	}

	switch (params->codec.id) {
	case SND_AUDIOCODEC_FLAC:

		memset(&flac_cfg, 0x0, sizeof(struct q6asm_flac_cfg));
		flac = &codec_options->flac_d;

		flac_cfg.ch_cfg = params->codec.ch_in;
		flac_cfg.sample_rate =  params->codec.sample_rate;
		flac_cfg.stream_info_present = 1;
		flac_cfg.sample_size = flac->sample_size;
		flac_cfg.min_blk_size = flac->min_blk_size;
		flac_cfg.max_blk_size = flac->max_blk_size;
		flac_cfg.max_frame_size = flac->max_frame_size;
		flac_cfg.min_frame_size = flac->min_frame_size;

		ret = q6asm_stream_media_format_block_flac(prtd->audio_client,
							   &flac_cfg);
		if (ret < 0) {
			dev_err(dev, "FLAC CMD Format block failed:%d\n", ret);
			return -EIO;
		}
		break;

	case SND_AUDIOCODEC_WMA:
		wma = &codec_options->wma_d;

		memset(&wma_cfg, 0x0, sizeof(struct q6asm_wma_cfg));

		wma_cfg.sample_rate =  params->codec.sample_rate;
		wma_cfg.num_channels = params->codec.ch_in;
		wma_cfg.bytes_per_sec = params->codec.bit_rate / 8;
		wma_cfg.block_align = params->codec.align;
		wma_cfg.bits_per_sample = prtd->bits_per_sample;
		wma_cfg.enc_options = wma->encoder_option;
		wma_cfg.adv_enc_options = wma->adv_encoder_option;
		wma_cfg.adv_enc_options2 = wma->adv_encoder_option2;

		if (wma_cfg.num_channels == 1)
			wma_cfg.channel_mask = 4; /* Mono Center */
		else if (wma_cfg.num_channels == 2)
			wma_cfg.channel_mask = 3; /* Stereo FL/FR */
		else
			return -EINVAL;

		/* check the codec profile */
		switch (params->codec.profile) {
		case SND_AUDIOPROFILE_WMA9:
			wma_cfg.fmtag = 0x161;
			wma_v9 = 1;
			break;

		case SND_AUDIOPROFILE_WMA10:
			wma_cfg.fmtag = 0x166;
			break;

		case SND_AUDIOPROFILE_WMA9_PRO:
			wma_cfg.fmtag = 0x162;
			break;

		case SND_AUDIOPROFILE_WMA9_LOSSLESS:
			wma_cfg.fmtag = 0x163;
			break;

		case SND_AUDIOPROFILE_WMA10_LOSSLESS:
			wma_cfg.fmtag = 0x167;
			break;

		default:
			dev_err(dev, "Unknown WMA profile:%x\n",
				params->codec.profile);
			return -EIO;
		}

		if (wma_v9)
			ret = q6asm_stream_media_format_block_wma_v9(
					prtd->audio_client, &wma_cfg);
		else
			ret = q6asm_stream_media_format_block_wma_v10(
					prtd->audio_client, &wma_cfg);
		if (ret < 0) {
			dev_err(dev, "WMA9 CMD failed:%d\n", ret);
			return -EIO;
		}
		break;

	case SND_AUDIOCODEC_ALAC:
		memset(&alac_cfg, 0x0, sizeof(alac_cfg));
		alac = &codec_options->alac_d;

		alac_cfg.sample_rate = params->codec.sample_rate;
		alac_cfg.avg_bit_rate = params->codec.bit_rate;
		alac_cfg.bit_depth = prtd->bits_per_sample;
		alac_cfg.num_channels = params->codec.ch_in;

		alac_cfg.frame_length = alac->frame_length;
		alac_cfg.pb = alac->pb;
		alac_cfg.mb = alac->mb;
		alac_cfg.kb = alac->kb;
		alac_cfg.max_run = alac->max_run;
		alac_cfg.compatible_version = alac->compatible_version;
		alac_cfg.max_frame_bytes = alac->max_frame_bytes;

		switch (params->codec.ch_in) {
		case 1:
			alac_cfg.channel_layout_tag = ALAC_CH_LAYOUT_MONO;
			break;
		case 2:
			alac_cfg.channel_layout_tag = ALAC_CH_LAYOUT_STEREO;
			break;
		}
		ret = q6asm_stream_media_format_block_alac(prtd->audio_client,
							   &alac_cfg);
		if (ret < 0) {
			dev_err(dev, "ALAC CMD Format block failed:%d\n", ret);
			return -EIO;
		}
		break;

	case SND_AUDIOCODEC_APE:
		memset(&ape_cfg, 0x0, sizeof(ape_cfg));
		ape = &codec_options->ape_d;

		ape_cfg.sample_rate = params->codec.sample_rate;
		ape_cfg.num_channels = params->codec.ch_in;
		ape_cfg.bits_per_sample = prtd->bits_per_sample;

		ape_cfg.compatible_version = ape->compatible_version;
		ape_cfg.compression_level = ape->compression_level;
		ape_cfg.format_flags = ape->format_flags;
		ape_cfg.blocks_per_frame = ape->blocks_per_frame;
		ape_cfg.final_frame_blocks = ape->final_frame_blocks;
		ape_cfg.total_frames = ape->total_frames;
		ape_cfg.seek_table_present = ape->seek_table_present;

		ret = q6asm_stream_media_format_block_ape(prtd->audio_client,
							  &ape_cfg);
		if (ret < 0) {
			dev_err(dev, "APE CMD Format block failed:%d\n", ret);
			return -EIO;
		}
		break;

	default:
		break;
	}

	ret = q6asm_map_memory_regions(dir, prtd->audio_client, prtd->phys,
				       (prtd->pcm_size / prtd->periods),
				       prtd->periods);

	if (ret < 0) {
		dev_err(dev, "Buffer Mapping failed ret:%d\n", ret);
		return -ENOMEM;
	}

	prtd->state = Q6ASM_STREAM_RUNNING;

	return 0;
}

static int q6asm_dai_compr_trigger(struct snd_compr_stream *stream, int cmd)
{
	struct snd_compr_runtime *runtime = stream->runtime;
	struct q6asm_dai_rtd *prtd = runtime->private_data;
	int ret = 0;

	switch (cmd) {
	case SNDRV_PCM_TRIGGER_START:
	case SNDRV_PCM_TRIGGER_RESUME:
	case SNDRV_PCM_TRIGGER_PAUSE_RELEASE:
		ret = q6asm_run_nowait(prtd->audio_client, 0, 0, 0);
		break;
	case SNDRV_PCM_TRIGGER_STOP:
		prtd->state = Q6ASM_STREAM_STOPPED;
		ret = q6asm_cmd_nowait(prtd->audio_client, CMD_EOS);
		break;
	case SNDRV_PCM_TRIGGER_SUSPEND:
	case SNDRV_PCM_TRIGGER_PAUSE_PUSH:
		ret = q6asm_cmd_nowait(prtd->audio_client, CMD_PAUSE);
		break;
	default:
		ret = -EINVAL;
		break;
	}

	return ret;
}

static int q6asm_dai_compr_pointer(struct snd_compr_stream *stream,
		struct snd_compr_tstamp *tstamp)
{
	struct snd_compr_runtime *runtime = stream->runtime;
	struct q6asm_dai_rtd *prtd = runtime->private_data;
	unsigned long flags;

	spin_lock_irqsave(&prtd->lock, flags);

	tstamp->copied_total = prtd->copied_total;
	tstamp->byte_offset = prtd->copied_total % prtd->pcm_size;

	spin_unlock_irqrestore(&prtd->lock, flags);

	return 0;
}

static int q6asm_dai_compr_ack(struct snd_compr_stream *stream,
				size_t count)
{
	struct snd_compr_runtime *runtime = stream->runtime;
	struct q6asm_dai_rtd *prtd = runtime->private_data;
	unsigned long flags;

	spin_lock_irqsave(&prtd->lock, flags);
	prtd->bytes_received += count;
	spin_unlock_irqrestore(&prtd->lock, flags);

	return count;
}

static int q6asm_dai_compr_mmap(struct snd_compr_stream *stream,
		struct vm_area_struct *vma)
{
	struct snd_compr_runtime *runtime = stream->runtime;
	struct q6asm_dai_rtd *prtd = runtime->private_data;
	struct snd_soc_pcm_runtime *rtd = stream->private_data;
	struct snd_soc_component *c = snd_soc_rtdcom_lookup(rtd, DRV_NAME);
	struct device *dev = c->dev;

	return dma_mmap_coherent(dev, vma,
			prtd->dma_buffer.area, prtd->dma_buffer.addr,
			prtd->dma_buffer.bytes);
}

static int q6asm_dai_compr_get_caps(struct snd_compr_stream *stream,
				    struct snd_compr_caps *caps)
{
	caps->direction = SND_COMPRESS_PLAYBACK;
	caps->min_fragment_size = COMPR_PLAYBACK_MIN_FRAGMENT_SIZE;
	caps->max_fragment_size = COMPR_PLAYBACK_MAX_FRAGMENT_SIZE;
	caps->min_fragments = COMPR_PLAYBACK_MIN_NUM_FRAGMENTS;
	caps->max_fragments = COMPR_PLAYBACK_MAX_NUM_FRAGMENTS;
	caps->num_codecs = 5;
	caps->codecs[0] = SND_AUDIOCODEC_MP3;
	caps->codecs[1] = SND_AUDIOCODEC_FLAC;
	caps->codecs[2] = SND_AUDIOCODEC_WMA;
	caps->codecs[3] = SND_AUDIOCODEC_ALAC;
	caps->codecs[4] = SND_AUDIOCODEC_APE;

	return 0;
}

static int q6asm_dai_compr_get_codec_caps(struct snd_compr_stream *stream,
					  struct snd_compr_codec_caps *codec)
{
	switch (codec->codec) {
	case SND_AUDIOCODEC_MP3:
		*codec = q6asm_compr_caps;
		break;
	default:
		break;
	}

	return 0;
}

static struct snd_compr_ops q6asm_dai_compr_ops = {
	.open		= q6asm_dai_compr_open,
	.free		= q6asm_dai_compr_free,
	.set_params	= q6asm_dai_compr_set_params,
	.pointer	= q6asm_dai_compr_pointer,
	.trigger	= q6asm_dai_compr_trigger,
	.get_caps	= q6asm_dai_compr_get_caps,
	.get_codec_caps	= q6asm_dai_compr_get_codec_caps,
	.mmap		= q6asm_dai_compr_mmap,
	.ack		= q6asm_dai_compr_ack,
};

static int q6asm_dai_pcm_new(struct snd_soc_component *component,
			     struct snd_soc_pcm_runtime *rtd)
{
	struct snd_pcm_substream *psubstream, *csubstream;
	struct snd_pcm *pcm = rtd->pcm;
	struct device *dev;
	int size, ret;

	dev = component->dev;
	size = q6asm_dai_hardware_playback.buffer_bytes_max;
	psubstream = pcm->streams[SNDRV_PCM_STREAM_PLAYBACK].substream;
	if (psubstream) {
		ret = snd_dma_alloc_pages(SNDRV_DMA_TYPE_DEV, dev, size,
					  &psubstream->dma_buffer);
		if (ret) {
			dev_err(dev, "Cannot allocate buffer(s)\n");
			return ret;
		}
	}

	csubstream = pcm->streams[SNDRV_PCM_STREAM_CAPTURE].substream;
	if (csubstream) {
		ret = snd_dma_alloc_pages(SNDRV_DMA_TYPE_DEV, dev, size,
					  &csubstream->dma_buffer);
		if (ret) {
			dev_err(dev, "Cannot allocate buffer(s)\n");
			if (psubstream)
				snd_dma_free_pages(&psubstream->dma_buffer);
			return ret;
		}
	}

	return 0;
}

static void q6asm_dai_pcm_free(struct snd_soc_component *component,
			       struct snd_pcm *pcm)
{
	struct snd_pcm_substream *substream;
	int i;

	for (i = 0; i < ARRAY_SIZE(pcm->streams); i++) {
		substream = pcm->streams[i].substream;
		if (substream) {
			snd_dma_free_pages(&substream->dma_buffer);
			substream->dma_buffer.area = NULL;
			substream->dma_buffer.addr = 0;
		}
	}
}

static const struct snd_soc_component_driver q6asm_fe_dai_component = {
	.name		= DRV_NAME,
	.open		= q6asm_dai_open,
	.hw_params	= q6asm_dai_hw_params,
	.close		= q6asm_dai_close,
	.prepare	= q6asm_dai_prepare,
	.trigger	= q6asm_dai_trigger,
	.pointer	= q6asm_dai_pointer,
	.mmap		= q6asm_dai_mmap,
	.pcm_construct	= q6asm_dai_pcm_new,
	.pcm_destruct	= q6asm_dai_pcm_free,
	.compr_ops	= &q6asm_dai_compr_ops,
};

static struct snd_soc_dai_driver q6asm_fe_dais_template[] = {
	Q6ASM_FEDAI_DRIVER(1),
	Q6ASM_FEDAI_DRIVER(2),
	Q6ASM_FEDAI_DRIVER(3),
	Q6ASM_FEDAI_DRIVER(4),
	Q6ASM_FEDAI_DRIVER(5),
	Q6ASM_FEDAI_DRIVER(6),
	Q6ASM_FEDAI_DRIVER(7),
	Q6ASM_FEDAI_DRIVER(8),
};

static int of_q6asm_parse_dai_data(struct device *dev,
				    struct q6asm_dai_data *pdata)
{
	struct snd_soc_dai_driver *dai_drv;
	struct snd_soc_pcm_stream empty_stream;
	struct device_node *node;
	int ret, id, dir, idx = 0;


	pdata->num_dais = of_get_child_count(dev->of_node);
	if (!pdata->num_dais) {
		dev_err(dev, "No dais found in DT\n");
		return -EINVAL;
	}

	pdata->dais = devm_kcalloc(dev, pdata->num_dais, sizeof(*dai_drv),
				   GFP_KERNEL);
	if (!pdata->dais)
		return -ENOMEM;

	memset(&empty_stream, 0, sizeof(empty_stream));

	for_each_child_of_node(dev->of_node, node) {
		ret = of_property_read_u32(node, "reg", &id);
		if (ret || id >= MAX_SESSIONS || id < 0) {
			dev_err(dev, "valid dai id not found:%d\n", ret);
			continue;
		}

		dai_drv = &pdata->dais[idx++];
		*dai_drv = q6asm_fe_dais_template[id];

		ret = of_property_read_u32(node, "direction", &dir);
		if (ret)
			continue;

		if (dir == Q6ASM_DAI_RX)
			dai_drv->capture = empty_stream;
		else if (dir == Q6ASM_DAI_TX)
			dai_drv->playback = empty_stream;

		if (of_property_read_bool(node, "is-compress-dai"))
			dai_drv->compress_new = snd_soc_new_compress;
	}

	return 0;
}

static int q6asm_dai_probe(struct platform_device *pdev)
{
	struct device *dev = &pdev->dev;
	struct device_node *node = dev->of_node;
	struct of_phandle_args args;
	struct q6asm_dai_data *pdata;
	int rc;

	pdata = devm_kzalloc(dev, sizeof(*pdata), GFP_KERNEL);
	if (!pdata)
		return -ENOMEM;

	rc = of_parse_phandle_with_fixed_args(node, "iommus", 1, 0, &args);
	if (rc < 0)
		pdata->sid = -1;
	else
		pdata->sid = args.args[0] & SID_MASK_DEFAULT;

	dev_set_drvdata(dev, pdata);

	rc = of_q6asm_parse_dai_data(dev, pdata);
	if (rc)
		return rc;

	return devm_snd_soc_register_component(dev, &q6asm_fe_dai_component,
					       pdata->dais, pdata->num_dais);
}

static const struct of_device_id q6asm_dai_device_id[] = {
	{ .compatible = "qcom,q6asm-dais" },
	{},
};
MODULE_DEVICE_TABLE(of, q6asm_dai_device_id);

static struct platform_driver q6asm_dai_platform_driver = {
	.driver = {
		.name = "q6asm-dai",
		.of_match_table = of_match_ptr(q6asm_dai_device_id),
	},
	.probe = q6asm_dai_probe,
};
module_platform_driver(q6asm_dai_platform_driver);

MODULE_DESCRIPTION("Q6ASM dai driver");
MODULE_LICENSE("GPL v2");<|MERGE_RESOLUTION|>--- conflicted
+++ resolved
@@ -78,11 +78,7 @@
 };
 
 static const struct snd_pcm_hardware q6asm_dai_hardware_capture = {
-<<<<<<< HEAD
-	.info =                 (SNDRV_PCM_INFO_MMAP |
-=======
 	.info =                 (SNDRV_PCM_INFO_MMAP | SNDRV_PCM_INFO_BATCH |
->>>>>>> 04d5ce62
 				SNDRV_PCM_INFO_BLOCK_TRANSFER |
 				SNDRV_PCM_INFO_MMAP_VALID |
 				SNDRV_PCM_INFO_INTERLEAVED |
