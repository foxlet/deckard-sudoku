--- conflicted
+++ resolved
@@ -31,11 +31,8 @@
 
 static char *sound_nodename(struct device *dev)
 {
-<<<<<<< HEAD
-=======
 	if (MAJOR(dev->devt) == SOUND_MAJOR)
 		return NULL;
->>>>>>> 80ffb3cc
 	return kasprintf(GFP_KERNEL, "snd/%s", dev_name(dev));
 }
 
