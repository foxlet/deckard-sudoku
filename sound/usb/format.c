--- conflicted
+++ resolved
@@ -320,21 +320,7 @@
 	case USB_ID(0x0e41, 0x4248): /* Line6 Helix >= fw 2.82 */
 	case USB_ID(0x0e41, 0x4249): /* Line6 Helix Rack >= fw 2.82 */
 	case USB_ID(0x0e41, 0x424a): /* Line6 Helix LT >= fw 2.82 */
-<<<<<<< HEAD
-		/* supported rates: 48Khz */
-		kfree(fp->rate_table);
-		fp->rate_table = kmalloc(sizeof(int), GFP_KERNEL);
-		if (!fp->rate_table)
-			return -ENOMEM;
-		fp->nr_rates = 1;
-		fp->rate_min = 48000;
-		fp->rate_max = 48000;
-		fp->rates = SNDRV_PCM_RATE_48000;
-		fp->rate_table[0] = 48000;
-		return 0;
-=======
 		return set_fixed_rate(fp, 48000, SNDRV_PCM_RATE_48000);
->>>>>>> 2c523b34
 	}
 
 	return -ENODEV;
