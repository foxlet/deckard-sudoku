				DMA Test Guide
				==============

		Andy Shevchenko <andriy.shevchenko@linux.intel.com>

This small document introduces how to test DMA drivers using dmatest module.

	Part 1 - How to build the test module

The menuconfig contains an option that could be found by following path:
	Device Drivers -> DMA Engine support -> DMA Test client

In the configuration file the option called CONFIG_DMATEST. The dmatest could
be built as module or inside kernel. Let's consider those cases.

	Part 2 - When dmatest is built as a module...

<<<<<<< HEAD
After mounting debugfs and loading the module, the /sys/kernel/debug/dmatest
folder with nodes will be created. There are two important files located. First
is the 'run' node that controls run and stop phases of the test, and the second
one, 'results', is used to get the test case results.
=======
Example of usage:
	% modprobe dmatest channel=dma0chan0 timeout=2000 iterations=1 run=1
>>>>>>> d8ec26d7

...or:
	% modprobe dmatest
	% echo dma0chan0 > /sys/module/dmatest/parameters/channel
	% echo 2000 > /sys/module/dmatest/parameters/timeout
	% echo 1 > /sys/module/dmatest/parameters/iterations
	% echo 1 > /sys/module/dmatest/parameters/run

<<<<<<< HEAD
Example of usage:
	% echo dma0chan0 > /sys/module/dmatest/parameters/channel
	% echo 2000 > /sys/module/dmatest/parameters/timeout
	% echo 1 > /sys/module/dmatest/parameters/iterations
	% echo 1 > /sys/kernel/debug/dmatest/run
=======
...or on the kernel command line:

	dmatest.channel=dma0chan0 dmatest.timeout=2000 dmatest.iterations=1 dmatest.run=1
>>>>>>> d8ec26d7

Hint: available channel list could be extracted by running the following
command:
	% ls -1 /sys/class/dma/

Once started a message like "dmatest: Started 1 threads using dma0chan0" is
emitted.  After that only test failure messages are reported until the test
stops.

Note that running a new test will not stop any in progress test.

The following command returns the state of the test.
	% cat /sys/module/dmatest/parameters/run

To wait for test completion userpace can poll 'run' until it is false, or use
the wait parameter.  Specifying 'wait=1' when loading the module causes module
initialization to pause until a test run has completed, while reading
/sys/module/dmatest/parameters/wait waits for any running test to complete
before returning.  For example, the following scripts wait for 42 tests
to complete before exiting.  Note that if 'iterations' is set to 'infinite' then
waiting is disabled.

Example:
	% modprobe dmatest run=1 iterations=42 wait=1
	% modprobe -r dmatest
...or:
	% modprobe dmatest run=1 iterations=42
	% cat /sys/module/dmatest/parameters/wait
	% modprobe -r dmatest

	Part 3 - When built-in in the kernel...

The module parameters that is supplied to the kernel command line will be used
for the first performed test. After user gets a control, the test could be
re-run with the same or different parameters. For the details see the above
section "Part 2 - When dmatest is built as a module..."

In both cases the module parameters are used as the actual values for the test
case. You always could check them at run-time by running
	% grep -H . /sys/module/dmatest/parameters/*

	Part 4 - Gathering the test results

Test results are printed to the kernel log buffer with the format:

"dmatest: result <channel>: <test id>: '<error msg>' with src_off=<val> dst_off=<val> len=<val> (<err code>)"

Example of output:
	% dmesg | tail -n 1
	dmatest: result dma0chan0-copy0: #1: No errors with src_off=0x7bf dst_off=0x8ad len=0x3fea (0)

The message format is unified across the different types of errors. A number in
the parens represents additional information, e.g. error code, error counter,
or status.  A test thread also emits a summary line at completion listing the
number of tests executed, number that failed, and a result code.

Example:
	% dmesg | tail -n 1
	dmatest: dma0chan0-copy0: summary 1 test, 0 failures 1000 iops 100000 KB/s (0)

The details of a data miscompare error are also emitted, but do not follow the
above format.<|MERGE_RESOLUTION|>--- conflicted
+++ resolved
@@ -15,15 +15,8 @@
 
 	Part 2 - When dmatest is built as a module...
 
-<<<<<<< HEAD
-After mounting debugfs and loading the module, the /sys/kernel/debug/dmatest
-folder with nodes will be created. There are two important files located. First
-is the 'run' node that controls run and stop phases of the test, and the second
-one, 'results', is used to get the test case results.
-=======
 Example of usage:
 	% modprobe dmatest channel=dma0chan0 timeout=2000 iterations=1 run=1
->>>>>>> d8ec26d7
 
 ...or:
 	% modprobe dmatest
@@ -32,17 +25,9 @@
 	% echo 1 > /sys/module/dmatest/parameters/iterations
 	% echo 1 > /sys/module/dmatest/parameters/run
 
-<<<<<<< HEAD
-Example of usage:
-	% echo dma0chan0 > /sys/module/dmatest/parameters/channel
-	% echo 2000 > /sys/module/dmatest/parameters/timeout
-	% echo 1 > /sys/module/dmatest/parameters/iterations
-	% echo 1 > /sys/kernel/debug/dmatest/run
-=======
 ...or on the kernel command line:
 
 	dmatest.channel=dma0chan0 dmatest.timeout=2000 dmatest.iterations=1 dmatest.run=1
->>>>>>> d8ec26d7
 
 Hint: available channel list could be extracted by running the following
 command:
