/*
 * Linux Socket Filter - Kernel level socket filtering
 *
 * Based on the design of the Berkeley Packet Filter. The new
 * internal format has been designed by PLUMgrid:
 *
 *	Copyright (c) 2011 - 2014 PLUMgrid, http://plumgrid.com
 *
 * Authors:
 *
 *	Jay Schulist <jschlst@samba.org>
 *	Alexei Starovoitov <ast@plumgrid.com>
 *	Daniel Borkmann <dborkman@redhat.com>
 *
 * This program is free software; you can redistribute it and/or
 * modify it under the terms of the GNU General Public License
 * as published by the Free Software Foundation; either version
 * 2 of the License, or (at your option) any later version.
 *
 * Andi Kleen - Fix a few bad bugs and races.
 * Kris Katterjohn - Added many additional checks in bpf_check_classic()
 */

#include <linux/module.h>
#include <linux/types.h>
#include <linux/mm.h>
#include <linux/fcntl.h>
#include <linux/socket.h>
#include <linux/sock_diag.h>
#include <linux/in.h>
#include <linux/inet.h>
#include <linux/netdevice.h>
#include <linux/if_packet.h>
#include <linux/if_arp.h>
#include <linux/gfp.h>
#include <net/ip.h>
#include <net/protocol.h>
#include <net/netlink.h>
#include <linux/skbuff.h>
#include <net/sock.h>
#include <net/flow_dissector.h>
#include <linux/errno.h>
#include <linux/timer.h>
#include <linux/uaccess.h>
#include <asm/unaligned.h>
#include <linux/filter.h>
#include <linux/ratelimit.h>
#include <linux/seccomp.h>
#include <linux/if_vlan.h>
#include <linux/bpf.h>
#include <net/sch_generic.h>
#include <net/cls_cgroup.h>
#include <net/dst_metadata.h>
#include <net/dst.h>
#include <net/sock_reuseport.h>
#include <net/busy_poll.h>
#include <net/tcp.h>
<<<<<<< HEAD
=======
#include <linux/bpf_trace.h>
>>>>>>> bb176f67

/**
 *	sk_filter_trim_cap - run a packet through a socket filter
 *	@sk: sock associated with &sk_buff
 *	@skb: buffer to filter
 *	@cap: limit on how short the eBPF program may trim the packet
 *
 * Run the eBPF program and then cut skb->data to correct size returned by
 * the program. If pkt_len is 0 we toss packet. If skb->len is smaller
 * than pkt_len we keep whole skb->data. This is the socket level
 * wrapper to BPF_PROG_RUN. It returns 0 if the packet should
 * be accepted or -EPERM if the packet should be tossed.
 *
 */
int sk_filter_trim_cap(struct sock *sk, struct sk_buff *skb, unsigned int cap)
{
	int err;
	struct sk_filter *filter;

	/*
	 * If the skb was allocated from pfmemalloc reserves, only
	 * allow SOCK_MEMALLOC sockets to use it as this socket is
	 * helping free memory
	 */
	if (skb_pfmemalloc(skb) && !sock_flag(sk, SOCK_MEMALLOC)) {
		NET_INC_STATS(sock_net(sk), LINUX_MIB_PFMEMALLOCDROP);
		return -ENOMEM;
	}
	err = BPF_CGROUP_RUN_PROG_INET_INGRESS(sk, skb);
	if (err)
		return err;

	err = security_sock_rcv_skb(sk, skb);
	if (err)
		return err;

	rcu_read_lock();
	filter = rcu_dereference(sk->sk_filter);
	if (filter) {
		struct sock *save_sk = skb->sk;
		unsigned int pkt_len;

		skb->sk = sk;
		pkt_len = bpf_prog_run_save_cb(filter->prog, skb);
		skb->sk = save_sk;
		err = pkt_len ? pskb_trim(skb, max(cap, pkt_len)) : -EPERM;
	}
	rcu_read_unlock();

	return err;
}
EXPORT_SYMBOL(sk_filter_trim_cap);

BPF_CALL_1(__skb_get_pay_offset, struct sk_buff *, skb)
{
	return skb_get_poff(skb);
}

BPF_CALL_3(__skb_get_nlattr, struct sk_buff *, skb, u32, a, u32, x)
{
	struct nlattr *nla;

	if (skb_is_nonlinear(skb))
		return 0;

	if (skb->len < sizeof(struct nlattr))
		return 0;

	if (a > skb->len - sizeof(struct nlattr))
		return 0;

	nla = nla_find((struct nlattr *) &skb->data[a], skb->len - a, x);
	if (nla)
		return (void *) nla - (void *) skb->data;

	return 0;
}

BPF_CALL_3(__skb_get_nlattr_nest, struct sk_buff *, skb, u32, a, u32, x)
{
	struct nlattr *nla;

	if (skb_is_nonlinear(skb))
		return 0;

	if (skb->len < sizeof(struct nlattr))
		return 0;

	if (a > skb->len - sizeof(struct nlattr))
		return 0;

	nla = (struct nlattr *) &skb->data[a];
	if (nla->nla_len > skb->len - a)
		return 0;

	nla = nla_find_nested(nla, x);
	if (nla)
		return (void *) nla - (void *) skb->data;

	return 0;
}

BPF_CALL_0(__get_raw_cpu_id)
{
	return raw_smp_processor_id();
}

static const struct bpf_func_proto bpf_get_raw_smp_processor_id_proto = {
	.func		= __get_raw_cpu_id,
	.gpl_only	= false,
	.ret_type	= RET_INTEGER,
};

static u32 convert_skb_access(int skb_field, int dst_reg, int src_reg,
			      struct bpf_insn *insn_buf)
{
	struct bpf_insn *insn = insn_buf;

	switch (skb_field) {
	case SKF_AD_MARK:
		BUILD_BUG_ON(FIELD_SIZEOF(struct sk_buff, mark) != 4);

		*insn++ = BPF_LDX_MEM(BPF_W, dst_reg, src_reg,
				      offsetof(struct sk_buff, mark));
		break;

	case SKF_AD_PKTTYPE:
		*insn++ = BPF_LDX_MEM(BPF_B, dst_reg, src_reg, PKT_TYPE_OFFSET());
		*insn++ = BPF_ALU32_IMM(BPF_AND, dst_reg, PKT_TYPE_MAX);
#ifdef __BIG_ENDIAN_BITFIELD
		*insn++ = BPF_ALU32_IMM(BPF_RSH, dst_reg, 5);
#endif
		break;

	case SKF_AD_QUEUE:
		BUILD_BUG_ON(FIELD_SIZEOF(struct sk_buff, queue_mapping) != 2);

		*insn++ = BPF_LDX_MEM(BPF_H, dst_reg, src_reg,
				      offsetof(struct sk_buff, queue_mapping));
		break;

	case SKF_AD_VLAN_TAG:
	case SKF_AD_VLAN_TAG_PRESENT:
		BUILD_BUG_ON(FIELD_SIZEOF(struct sk_buff, vlan_tci) != 2);
		BUILD_BUG_ON(VLAN_TAG_PRESENT != 0x1000);

		/* dst_reg = *(u16 *) (src_reg + offsetof(vlan_tci)) */
		*insn++ = BPF_LDX_MEM(BPF_H, dst_reg, src_reg,
				      offsetof(struct sk_buff, vlan_tci));
		if (skb_field == SKF_AD_VLAN_TAG) {
			*insn++ = BPF_ALU32_IMM(BPF_AND, dst_reg,
						~VLAN_TAG_PRESENT);
		} else {
			/* dst_reg >>= 12 */
			*insn++ = BPF_ALU32_IMM(BPF_RSH, dst_reg, 12);
			/* dst_reg &= 1 */
			*insn++ = BPF_ALU32_IMM(BPF_AND, dst_reg, 1);
		}
		break;
	}

	return insn - insn_buf;
}

static bool convert_bpf_extensions(struct sock_filter *fp,
				   struct bpf_insn **insnp)
{
	struct bpf_insn *insn = *insnp;
	u32 cnt;

	switch (fp->k) {
	case SKF_AD_OFF + SKF_AD_PROTOCOL:
		BUILD_BUG_ON(FIELD_SIZEOF(struct sk_buff, protocol) != 2);

		/* A = *(u16 *) (CTX + offsetof(protocol)) */
		*insn++ = BPF_LDX_MEM(BPF_H, BPF_REG_A, BPF_REG_CTX,
				      offsetof(struct sk_buff, protocol));
		/* A = ntohs(A) [emitting a nop or swap16] */
		*insn = BPF_ENDIAN(BPF_FROM_BE, BPF_REG_A, 16);
		break;

	case SKF_AD_OFF + SKF_AD_PKTTYPE:
		cnt = convert_skb_access(SKF_AD_PKTTYPE, BPF_REG_A, BPF_REG_CTX, insn);
		insn += cnt - 1;
		break;

	case SKF_AD_OFF + SKF_AD_IFINDEX:
	case SKF_AD_OFF + SKF_AD_HATYPE:
		BUILD_BUG_ON(FIELD_SIZEOF(struct net_device, ifindex) != 4);
		BUILD_BUG_ON(FIELD_SIZEOF(struct net_device, type) != 2);

		*insn++ = BPF_LDX_MEM(BPF_FIELD_SIZEOF(struct sk_buff, dev),
				      BPF_REG_TMP, BPF_REG_CTX,
				      offsetof(struct sk_buff, dev));
		/* if (tmp != 0) goto pc + 1 */
		*insn++ = BPF_JMP_IMM(BPF_JNE, BPF_REG_TMP, 0, 1);
		*insn++ = BPF_EXIT_INSN();
		if (fp->k == SKF_AD_OFF + SKF_AD_IFINDEX)
			*insn = BPF_LDX_MEM(BPF_W, BPF_REG_A, BPF_REG_TMP,
					    offsetof(struct net_device, ifindex));
		else
			*insn = BPF_LDX_MEM(BPF_H, BPF_REG_A, BPF_REG_TMP,
					    offsetof(struct net_device, type));
		break;

	case SKF_AD_OFF + SKF_AD_MARK:
		cnt = convert_skb_access(SKF_AD_MARK, BPF_REG_A, BPF_REG_CTX, insn);
		insn += cnt - 1;
		break;

	case SKF_AD_OFF + SKF_AD_RXHASH:
		BUILD_BUG_ON(FIELD_SIZEOF(struct sk_buff, hash) != 4);

		*insn = BPF_LDX_MEM(BPF_W, BPF_REG_A, BPF_REG_CTX,
				    offsetof(struct sk_buff, hash));
		break;

	case SKF_AD_OFF + SKF_AD_QUEUE:
		cnt = convert_skb_access(SKF_AD_QUEUE, BPF_REG_A, BPF_REG_CTX, insn);
		insn += cnt - 1;
		break;

	case SKF_AD_OFF + SKF_AD_VLAN_TAG:
		cnt = convert_skb_access(SKF_AD_VLAN_TAG,
					 BPF_REG_A, BPF_REG_CTX, insn);
		insn += cnt - 1;
		break;

	case SKF_AD_OFF + SKF_AD_VLAN_TAG_PRESENT:
		cnt = convert_skb_access(SKF_AD_VLAN_TAG_PRESENT,
					 BPF_REG_A, BPF_REG_CTX, insn);
		insn += cnt - 1;
		break;

	case SKF_AD_OFF + SKF_AD_VLAN_TPID:
		BUILD_BUG_ON(FIELD_SIZEOF(struct sk_buff, vlan_proto) != 2);

		/* A = *(u16 *) (CTX + offsetof(vlan_proto)) */
		*insn++ = BPF_LDX_MEM(BPF_H, BPF_REG_A, BPF_REG_CTX,
				      offsetof(struct sk_buff, vlan_proto));
		/* A = ntohs(A) [emitting a nop or swap16] */
		*insn = BPF_ENDIAN(BPF_FROM_BE, BPF_REG_A, 16);
		break;

	case SKF_AD_OFF + SKF_AD_PAY_OFFSET:
	case SKF_AD_OFF + SKF_AD_NLATTR:
	case SKF_AD_OFF + SKF_AD_NLATTR_NEST:
	case SKF_AD_OFF + SKF_AD_CPU:
	case SKF_AD_OFF + SKF_AD_RANDOM:
		/* arg1 = CTX */
		*insn++ = BPF_MOV64_REG(BPF_REG_ARG1, BPF_REG_CTX);
		/* arg2 = A */
		*insn++ = BPF_MOV64_REG(BPF_REG_ARG2, BPF_REG_A);
		/* arg3 = X */
		*insn++ = BPF_MOV64_REG(BPF_REG_ARG3, BPF_REG_X);
		/* Emit call(arg1=CTX, arg2=A, arg3=X) */
		switch (fp->k) {
		case SKF_AD_OFF + SKF_AD_PAY_OFFSET:
			*insn = BPF_EMIT_CALL(__skb_get_pay_offset);
			break;
		case SKF_AD_OFF + SKF_AD_NLATTR:
			*insn = BPF_EMIT_CALL(__skb_get_nlattr);
			break;
		case SKF_AD_OFF + SKF_AD_NLATTR_NEST:
			*insn = BPF_EMIT_CALL(__skb_get_nlattr_nest);
			break;
		case SKF_AD_OFF + SKF_AD_CPU:
			*insn = BPF_EMIT_CALL(__get_raw_cpu_id);
			break;
		case SKF_AD_OFF + SKF_AD_RANDOM:
			*insn = BPF_EMIT_CALL(bpf_user_rnd_u32);
			bpf_user_rnd_init_once();
			break;
		}
		break;

	case SKF_AD_OFF + SKF_AD_ALU_XOR_X:
		/* A ^= X */
		*insn = BPF_ALU32_REG(BPF_XOR, BPF_REG_A, BPF_REG_X);
		break;

	default:
		/* This is just a dummy call to avoid letting the compiler
		 * evict __bpf_call_base() as an optimization. Placed here
		 * where no-one bothers.
		 */
		BUG_ON(__bpf_call_base(0, 0, 0, 0, 0) != 0);
		return false;
	}

	*insnp = insn;
	return true;
}

/**
 *	bpf_convert_filter - convert filter program
 *	@prog: the user passed filter program
 *	@len: the length of the user passed filter program
 *	@new_prog: allocated 'struct bpf_prog' or NULL
 *	@new_len: pointer to store length of converted program
 *
 * Remap 'sock_filter' style classic BPF (cBPF) instruction set to 'bpf_insn'
 * style extended BPF (eBPF).
 * Conversion workflow:
 *
 * 1) First pass for calculating the new program length:
 *   bpf_convert_filter(old_prog, old_len, NULL, &new_len)
 *
 * 2) 2nd pass to remap in two passes: 1st pass finds new
 *    jump offsets, 2nd pass remapping:
 *   bpf_convert_filter(old_prog, old_len, new_prog, &new_len);
 */
static int bpf_convert_filter(struct sock_filter *prog, int len,
			      struct bpf_prog *new_prog, int *new_len)
{
	int new_flen = 0, pass = 0, target, i, stack_off;
	struct bpf_insn *new_insn, *first_insn = NULL;
	struct sock_filter *fp;
	int *addrs = NULL;
	u8 bpf_src;

	BUILD_BUG_ON(BPF_MEMWORDS * sizeof(u32) > MAX_BPF_STACK);
	BUILD_BUG_ON(BPF_REG_FP + 1 != MAX_BPF_REG);

	if (len <= 0 || len > BPF_MAXINSNS)
		return -EINVAL;

	if (new_prog) {
		first_insn = new_prog->insnsi;
		addrs = kcalloc(len, sizeof(*addrs),
				GFP_KERNEL | __GFP_NOWARN);
		if (!addrs)
			return -ENOMEM;
	}

do_pass:
	new_insn = first_insn;
	fp = prog;

	/* Classic BPF related prologue emission. */
	if (new_prog) {
		/* Classic BPF expects A and X to be reset first. These need
		 * to be guaranteed to be the first two instructions.
		 */
		*new_insn++ = BPF_ALU64_REG(BPF_XOR, BPF_REG_A, BPF_REG_A);
		*new_insn++ = BPF_ALU64_REG(BPF_XOR, BPF_REG_X, BPF_REG_X);

		/* All programs must keep CTX in callee saved BPF_REG_CTX.
		 * In eBPF case it's done by the compiler, here we need to
		 * do this ourself. Initial CTX is present in BPF_REG_ARG1.
		 */
		*new_insn++ = BPF_MOV64_REG(BPF_REG_CTX, BPF_REG_ARG1);
	} else {
		new_insn += 3;
	}

	for (i = 0; i < len; fp++, i++) {
		struct bpf_insn tmp_insns[6] = { };
		struct bpf_insn *insn = tmp_insns;

		if (addrs)
			addrs[i] = new_insn - first_insn;

		switch (fp->code) {
		/* All arithmetic insns and skb loads map as-is. */
		case BPF_ALU | BPF_ADD | BPF_X:
		case BPF_ALU | BPF_ADD | BPF_K:
		case BPF_ALU | BPF_SUB | BPF_X:
		case BPF_ALU | BPF_SUB | BPF_K:
		case BPF_ALU | BPF_AND | BPF_X:
		case BPF_ALU | BPF_AND | BPF_K:
		case BPF_ALU | BPF_OR | BPF_X:
		case BPF_ALU | BPF_OR | BPF_K:
		case BPF_ALU | BPF_LSH | BPF_X:
		case BPF_ALU | BPF_LSH | BPF_K:
		case BPF_ALU | BPF_RSH | BPF_X:
		case BPF_ALU | BPF_RSH | BPF_K:
		case BPF_ALU | BPF_XOR | BPF_X:
		case BPF_ALU | BPF_XOR | BPF_K:
		case BPF_ALU | BPF_MUL | BPF_X:
		case BPF_ALU | BPF_MUL | BPF_K:
		case BPF_ALU | BPF_DIV | BPF_X:
		case BPF_ALU | BPF_DIV | BPF_K:
		case BPF_ALU | BPF_MOD | BPF_X:
		case BPF_ALU | BPF_MOD | BPF_K:
		case BPF_ALU | BPF_NEG:
		case BPF_LD | BPF_ABS | BPF_W:
		case BPF_LD | BPF_ABS | BPF_H:
		case BPF_LD | BPF_ABS | BPF_B:
		case BPF_LD | BPF_IND | BPF_W:
		case BPF_LD | BPF_IND | BPF_H:
		case BPF_LD | BPF_IND | BPF_B:
			/* Check for overloaded BPF extension and
			 * directly convert it if found, otherwise
			 * just move on with mapping.
			 */
			if (BPF_CLASS(fp->code) == BPF_LD &&
			    BPF_MODE(fp->code) == BPF_ABS &&
			    convert_bpf_extensions(fp, &insn))
				break;

			*insn = BPF_RAW_INSN(fp->code, BPF_REG_A, BPF_REG_X, 0, fp->k);
			break;

		/* Jump transformation cannot use BPF block macros
		 * everywhere as offset calculation and target updates
		 * require a bit more work than the rest, i.e. jump
		 * opcodes map as-is, but offsets need adjustment.
		 */

#define BPF_EMIT_JMP							\
	do {								\
		if (target >= len || target < 0)			\
			goto err;					\
		insn->off = addrs ? addrs[target] - addrs[i] - 1 : 0;	\
		/* Adjust pc relative offset for 2nd or 3rd insn. */	\
		insn->off -= insn - tmp_insns;				\
	} while (0)

		case BPF_JMP | BPF_JA:
			target = i + fp->k + 1;
			insn->code = fp->code;
			BPF_EMIT_JMP;
			break;

		case BPF_JMP | BPF_JEQ | BPF_K:
		case BPF_JMP | BPF_JEQ | BPF_X:
		case BPF_JMP | BPF_JSET | BPF_K:
		case BPF_JMP | BPF_JSET | BPF_X:
		case BPF_JMP | BPF_JGT | BPF_K:
		case BPF_JMP | BPF_JGT | BPF_X:
		case BPF_JMP | BPF_JGE | BPF_K:
		case BPF_JMP | BPF_JGE | BPF_X:
			if (BPF_SRC(fp->code) == BPF_K && (int) fp->k < 0) {
				/* BPF immediates are signed, zero extend
				 * immediate into tmp register and use it
				 * in compare insn.
				 */
				*insn++ = BPF_MOV32_IMM(BPF_REG_TMP, fp->k);

				insn->dst_reg = BPF_REG_A;
				insn->src_reg = BPF_REG_TMP;
				bpf_src = BPF_X;
			} else {
				insn->dst_reg = BPF_REG_A;
				insn->imm = fp->k;
				bpf_src = BPF_SRC(fp->code);
				insn->src_reg = bpf_src == BPF_X ? BPF_REG_X : 0;
			}

			/* Common case where 'jump_false' is next insn. */
			if (fp->jf == 0) {
				insn->code = BPF_JMP | BPF_OP(fp->code) | bpf_src;
				target = i + fp->jt + 1;
				BPF_EMIT_JMP;
				break;
			}

			/* Convert some jumps when 'jump_true' is next insn. */
			if (fp->jt == 0) {
				switch (BPF_OP(fp->code)) {
				case BPF_JEQ:
					insn->code = BPF_JMP | BPF_JNE | bpf_src;
					break;
				case BPF_JGT:
					insn->code = BPF_JMP | BPF_JLE | bpf_src;
					break;
				case BPF_JGE:
					insn->code = BPF_JMP | BPF_JLT | bpf_src;
					break;
				default:
					goto jmp_rest;
				}

				target = i + fp->jf + 1;
				BPF_EMIT_JMP;
				break;
			}
jmp_rest:
			/* Other jumps are mapped into two insns: Jxx and JA. */
			target = i + fp->jt + 1;
			insn->code = BPF_JMP | BPF_OP(fp->code) | bpf_src;
			BPF_EMIT_JMP;
			insn++;

			insn->code = BPF_JMP | BPF_JA;
			target = i + fp->jf + 1;
			BPF_EMIT_JMP;
			break;

		/* ldxb 4 * ([14] & 0xf) is remaped into 6 insns. */
		case BPF_LDX | BPF_MSH | BPF_B:
			/* tmp = A */
			*insn++ = BPF_MOV64_REG(BPF_REG_TMP, BPF_REG_A);
			/* A = BPF_R0 = *(u8 *) (skb->data + K) */
			*insn++ = BPF_LD_ABS(BPF_B, fp->k);
			/* A &= 0xf */
			*insn++ = BPF_ALU32_IMM(BPF_AND, BPF_REG_A, 0xf);
			/* A <<= 2 */
			*insn++ = BPF_ALU32_IMM(BPF_LSH, BPF_REG_A, 2);
			/* X = A */
			*insn++ = BPF_MOV64_REG(BPF_REG_X, BPF_REG_A);
			/* A = tmp */
			*insn = BPF_MOV64_REG(BPF_REG_A, BPF_REG_TMP);
			break;

		/* RET_K is remaped into 2 insns. RET_A case doesn't need an
		 * extra mov as BPF_REG_0 is already mapped into BPF_REG_A.
		 */
		case BPF_RET | BPF_A:
		case BPF_RET | BPF_K:
			if (BPF_RVAL(fp->code) == BPF_K)
				*insn++ = BPF_MOV32_RAW(BPF_K, BPF_REG_0,
							0, fp->k);
			*insn = BPF_EXIT_INSN();
			break;

		/* Store to stack. */
		case BPF_ST:
		case BPF_STX:
			stack_off = fp->k * 4  + 4;
			*insn = BPF_STX_MEM(BPF_W, BPF_REG_FP, BPF_CLASS(fp->code) ==
					    BPF_ST ? BPF_REG_A : BPF_REG_X,
					    -stack_off);
			/* check_load_and_stores() verifies that classic BPF can
			 * load from stack only after write, so tracking
			 * stack_depth for ST|STX insns is enough
			 */
			if (new_prog && new_prog->aux->stack_depth < stack_off)
				new_prog->aux->stack_depth = stack_off;
			break;

		/* Load from stack. */
		case BPF_LD | BPF_MEM:
		case BPF_LDX | BPF_MEM:
			stack_off = fp->k * 4  + 4;
			*insn = BPF_LDX_MEM(BPF_W, BPF_CLASS(fp->code) == BPF_LD  ?
					    BPF_REG_A : BPF_REG_X, BPF_REG_FP,
					    -stack_off);
			break;

		/* A = K or X = K */
		case BPF_LD | BPF_IMM:
		case BPF_LDX | BPF_IMM:
			*insn = BPF_MOV32_IMM(BPF_CLASS(fp->code) == BPF_LD ?
					      BPF_REG_A : BPF_REG_X, fp->k);
			break;

		/* X = A */
		case BPF_MISC | BPF_TAX:
			*insn = BPF_MOV64_REG(BPF_REG_X, BPF_REG_A);
			break;

		/* A = X */
		case BPF_MISC | BPF_TXA:
			*insn = BPF_MOV64_REG(BPF_REG_A, BPF_REG_X);
			break;

		/* A = skb->len or X = skb->len */
		case BPF_LD | BPF_W | BPF_LEN:
		case BPF_LDX | BPF_W | BPF_LEN:
			*insn = BPF_LDX_MEM(BPF_W, BPF_CLASS(fp->code) == BPF_LD ?
					    BPF_REG_A : BPF_REG_X, BPF_REG_CTX,
					    offsetof(struct sk_buff, len));
			break;

		/* Access seccomp_data fields. */
		case BPF_LDX | BPF_ABS | BPF_W:
			/* A = *(u32 *) (ctx + K) */
			*insn = BPF_LDX_MEM(BPF_W, BPF_REG_A, BPF_REG_CTX, fp->k);
			break;

		/* Unknown instruction. */
		default:
			goto err;
		}

		insn++;
		if (new_prog)
			memcpy(new_insn, tmp_insns,
			       sizeof(*insn) * (insn - tmp_insns));
		new_insn += insn - tmp_insns;
	}

	if (!new_prog) {
		/* Only calculating new length. */
		*new_len = new_insn - first_insn;
		return 0;
	}

	pass++;
	if (new_flen != new_insn - first_insn) {
		new_flen = new_insn - first_insn;
		if (pass > 2)
			goto err;
		goto do_pass;
	}

	kfree(addrs);
	BUG_ON(*new_len != new_flen);
	return 0;
err:
	kfree(addrs);
	return -EINVAL;
}

/* Security:
 *
 * As we dont want to clear mem[] array for each packet going through
 * __bpf_prog_run(), we check that filter loaded by user never try to read
 * a cell if not previously written, and we check all branches to be sure
 * a malicious user doesn't try to abuse us.
 */
static int check_load_and_stores(const struct sock_filter *filter, int flen)
{
	u16 *masks, memvalid = 0; /* One bit per cell, 16 cells */
	int pc, ret = 0;

	BUILD_BUG_ON(BPF_MEMWORDS > 16);

	masks = kmalloc_array(flen, sizeof(*masks), GFP_KERNEL);
	if (!masks)
		return -ENOMEM;

	memset(masks, 0xff, flen * sizeof(*masks));

	for (pc = 0; pc < flen; pc++) {
		memvalid &= masks[pc];

		switch (filter[pc].code) {
		case BPF_ST:
		case BPF_STX:
			memvalid |= (1 << filter[pc].k);
			break;
		case BPF_LD | BPF_MEM:
		case BPF_LDX | BPF_MEM:
			if (!(memvalid & (1 << filter[pc].k))) {
				ret = -EINVAL;
				goto error;
			}
			break;
		case BPF_JMP | BPF_JA:
			/* A jump must set masks on target */
			masks[pc + 1 + filter[pc].k] &= memvalid;
			memvalid = ~0;
			break;
		case BPF_JMP | BPF_JEQ | BPF_K:
		case BPF_JMP | BPF_JEQ | BPF_X:
		case BPF_JMP | BPF_JGE | BPF_K:
		case BPF_JMP | BPF_JGE | BPF_X:
		case BPF_JMP | BPF_JGT | BPF_K:
		case BPF_JMP | BPF_JGT | BPF_X:
		case BPF_JMP | BPF_JSET | BPF_K:
		case BPF_JMP | BPF_JSET | BPF_X:
			/* A jump must set masks on targets */
			masks[pc + 1 + filter[pc].jt] &= memvalid;
			masks[pc + 1 + filter[pc].jf] &= memvalid;
			memvalid = ~0;
			break;
		}
	}
error:
	kfree(masks);
	return ret;
}

static bool chk_code_allowed(u16 code_to_probe)
{
	static const bool codes[] = {
		/* 32 bit ALU operations */
		[BPF_ALU | BPF_ADD | BPF_K] = true,
		[BPF_ALU | BPF_ADD | BPF_X] = true,
		[BPF_ALU | BPF_SUB | BPF_K] = true,
		[BPF_ALU | BPF_SUB | BPF_X] = true,
		[BPF_ALU | BPF_MUL | BPF_K] = true,
		[BPF_ALU | BPF_MUL | BPF_X] = true,
		[BPF_ALU | BPF_DIV | BPF_K] = true,
		[BPF_ALU | BPF_DIV | BPF_X] = true,
		[BPF_ALU | BPF_MOD | BPF_K] = true,
		[BPF_ALU | BPF_MOD | BPF_X] = true,
		[BPF_ALU | BPF_AND | BPF_K] = true,
		[BPF_ALU | BPF_AND | BPF_X] = true,
		[BPF_ALU | BPF_OR | BPF_K] = true,
		[BPF_ALU | BPF_OR | BPF_X] = true,
		[BPF_ALU | BPF_XOR | BPF_K] = true,
		[BPF_ALU | BPF_XOR | BPF_X] = true,
		[BPF_ALU | BPF_LSH | BPF_K] = true,
		[BPF_ALU | BPF_LSH | BPF_X] = true,
		[BPF_ALU | BPF_RSH | BPF_K] = true,
		[BPF_ALU | BPF_RSH | BPF_X] = true,
		[BPF_ALU | BPF_NEG] = true,
		/* Load instructions */
		[BPF_LD | BPF_W | BPF_ABS] = true,
		[BPF_LD | BPF_H | BPF_ABS] = true,
		[BPF_LD | BPF_B | BPF_ABS] = true,
		[BPF_LD | BPF_W | BPF_LEN] = true,
		[BPF_LD | BPF_W | BPF_IND] = true,
		[BPF_LD | BPF_H | BPF_IND] = true,
		[BPF_LD | BPF_B | BPF_IND] = true,
		[BPF_LD | BPF_IMM] = true,
		[BPF_LD | BPF_MEM] = true,
		[BPF_LDX | BPF_W | BPF_LEN] = true,
		[BPF_LDX | BPF_B | BPF_MSH] = true,
		[BPF_LDX | BPF_IMM] = true,
		[BPF_LDX | BPF_MEM] = true,
		/* Store instructions */
		[BPF_ST] = true,
		[BPF_STX] = true,
		/* Misc instructions */
		[BPF_MISC | BPF_TAX] = true,
		[BPF_MISC | BPF_TXA] = true,
		/* Return instructions */
		[BPF_RET | BPF_K] = true,
		[BPF_RET | BPF_A] = true,
		/* Jump instructions */
		[BPF_JMP | BPF_JA] = true,
		[BPF_JMP | BPF_JEQ | BPF_K] = true,
		[BPF_JMP | BPF_JEQ | BPF_X] = true,
		[BPF_JMP | BPF_JGE | BPF_K] = true,
		[BPF_JMP | BPF_JGE | BPF_X] = true,
		[BPF_JMP | BPF_JGT | BPF_K] = true,
		[BPF_JMP | BPF_JGT | BPF_X] = true,
		[BPF_JMP | BPF_JSET | BPF_K] = true,
		[BPF_JMP | BPF_JSET | BPF_X] = true,
	};

	if (code_to_probe >= ARRAY_SIZE(codes))
		return false;

	return codes[code_to_probe];
}

static bool bpf_check_basics_ok(const struct sock_filter *filter,
				unsigned int flen)
{
	if (filter == NULL)
		return false;
	if (flen == 0 || flen > BPF_MAXINSNS)
		return false;

	return true;
}

/**
 *	bpf_check_classic - verify socket filter code
 *	@filter: filter to verify
 *	@flen: length of filter
 *
 * Check the user's filter code. If we let some ugly
 * filter code slip through kaboom! The filter must contain
 * no references or jumps that are out of range, no illegal
 * instructions, and must end with a RET instruction.
 *
 * All jumps are forward as they are not signed.
 *
 * Returns 0 if the rule set is legal or -EINVAL if not.
 */
static int bpf_check_classic(const struct sock_filter *filter,
			     unsigned int flen)
{
	bool anc_found;
	int pc;

	/* Check the filter code now */
	for (pc = 0; pc < flen; pc++) {
		const struct sock_filter *ftest = &filter[pc];

		/* May we actually operate on this code? */
		if (!chk_code_allowed(ftest->code))
			return -EINVAL;

		/* Some instructions need special checks */
		switch (ftest->code) {
		case BPF_ALU | BPF_DIV | BPF_K:
		case BPF_ALU | BPF_MOD | BPF_K:
			/* Check for division by zero */
			if (ftest->k == 0)
				return -EINVAL;
			break;
		case BPF_ALU | BPF_LSH | BPF_K:
		case BPF_ALU | BPF_RSH | BPF_K:
			if (ftest->k >= 32)
				return -EINVAL;
			break;
		case BPF_LD | BPF_MEM:
		case BPF_LDX | BPF_MEM:
		case BPF_ST:
		case BPF_STX:
			/* Check for invalid memory addresses */
			if (ftest->k >= BPF_MEMWORDS)
				return -EINVAL;
			break;
		case BPF_JMP | BPF_JA:
			/* Note, the large ftest->k might cause loops.
			 * Compare this with conditional jumps below,
			 * where offsets are limited. --ANK (981016)
			 */
			if (ftest->k >= (unsigned int)(flen - pc - 1))
				return -EINVAL;
			break;
		case BPF_JMP | BPF_JEQ | BPF_K:
		case BPF_JMP | BPF_JEQ | BPF_X:
		case BPF_JMP | BPF_JGE | BPF_K:
		case BPF_JMP | BPF_JGE | BPF_X:
		case BPF_JMP | BPF_JGT | BPF_K:
		case BPF_JMP | BPF_JGT | BPF_X:
		case BPF_JMP | BPF_JSET | BPF_K:
		case BPF_JMP | BPF_JSET | BPF_X:
			/* Both conditionals must be safe */
			if (pc + ftest->jt + 1 >= flen ||
			    pc + ftest->jf + 1 >= flen)
				return -EINVAL;
			break;
		case BPF_LD | BPF_W | BPF_ABS:
		case BPF_LD | BPF_H | BPF_ABS:
		case BPF_LD | BPF_B | BPF_ABS:
			anc_found = false;
			if (bpf_anc_helper(ftest) & BPF_ANC)
				anc_found = true;
			/* Ancillary operation unknown or unsupported */
			if (anc_found == false && ftest->k >= SKF_AD_OFF)
				return -EINVAL;
		}
	}

	/* Last instruction must be a RET code */
	switch (filter[flen - 1].code) {
	case BPF_RET | BPF_K:
	case BPF_RET | BPF_A:
		return check_load_and_stores(filter, flen);
	}

	return -EINVAL;
}

static int bpf_prog_store_orig_filter(struct bpf_prog *fp,
				      const struct sock_fprog *fprog)
{
	unsigned int fsize = bpf_classic_proglen(fprog);
	struct sock_fprog_kern *fkprog;

	fp->orig_prog = kmalloc(sizeof(*fkprog), GFP_KERNEL);
	if (!fp->orig_prog)
		return -ENOMEM;

	fkprog = fp->orig_prog;
	fkprog->len = fprog->len;

	fkprog->filter = kmemdup(fp->insns, fsize,
				 GFP_KERNEL | __GFP_NOWARN);
	if (!fkprog->filter) {
		kfree(fp->orig_prog);
		return -ENOMEM;
	}

	return 0;
}

static void bpf_release_orig_filter(struct bpf_prog *fp)
{
	struct sock_fprog_kern *fprog = fp->orig_prog;

	if (fprog) {
		kfree(fprog->filter);
		kfree(fprog);
	}
}

static void __bpf_prog_release(struct bpf_prog *prog)
{
	if (prog->type == BPF_PROG_TYPE_SOCKET_FILTER) {
		bpf_prog_put(prog);
	} else {
		bpf_release_orig_filter(prog);
		bpf_prog_free(prog);
	}
}

static void __sk_filter_release(struct sk_filter *fp)
{
	__bpf_prog_release(fp->prog);
	kfree(fp);
}

/**
 * 	sk_filter_release_rcu - Release a socket filter by rcu_head
 *	@rcu: rcu_head that contains the sk_filter to free
 */
static void sk_filter_release_rcu(struct rcu_head *rcu)
{
	struct sk_filter *fp = container_of(rcu, struct sk_filter, rcu);

	__sk_filter_release(fp);
}

/**
 *	sk_filter_release - release a socket filter
 *	@fp: filter to remove
 *
 *	Remove a filter from a socket and release its resources.
 */
static void sk_filter_release(struct sk_filter *fp)
{
	if (refcount_dec_and_test(&fp->refcnt))
		call_rcu(&fp->rcu, sk_filter_release_rcu);
}

void sk_filter_uncharge(struct sock *sk, struct sk_filter *fp)
{
	u32 filter_size = bpf_prog_size(fp->prog->len);

	atomic_sub(filter_size, &sk->sk_omem_alloc);
	sk_filter_release(fp);
}

/* try to charge the socket memory if there is space available
 * return true on success
 */
static bool __sk_filter_charge(struct sock *sk, struct sk_filter *fp)
{
	u32 filter_size = bpf_prog_size(fp->prog->len);

	/* same check as in sock_kmalloc() */
	if (filter_size <= sysctl_optmem_max &&
	    atomic_read(&sk->sk_omem_alloc) + filter_size < sysctl_optmem_max) {
		atomic_add(filter_size, &sk->sk_omem_alloc);
		return true;
	}
	return false;
}

bool sk_filter_charge(struct sock *sk, struct sk_filter *fp)
{
	if (!refcount_inc_not_zero(&fp->refcnt))
		return false;

	if (!__sk_filter_charge(sk, fp)) {
		sk_filter_release(fp);
		return false;
	}
	return true;
}

static struct bpf_prog *bpf_migrate_filter(struct bpf_prog *fp)
{
	struct sock_filter *old_prog;
	struct bpf_prog *old_fp;
	int err, new_len, old_len = fp->len;

	/* We are free to overwrite insns et al right here as it
	 * won't be used at this point in time anymore internally
	 * after the migration to the internal BPF instruction
	 * representation.
	 */
	BUILD_BUG_ON(sizeof(struct sock_filter) !=
		     sizeof(struct bpf_insn));

	/* Conversion cannot happen on overlapping memory areas,
	 * so we need to keep the user BPF around until the 2nd
	 * pass. At this time, the user BPF is stored in fp->insns.
	 */
	old_prog = kmemdup(fp->insns, old_len * sizeof(struct sock_filter),
			   GFP_KERNEL | __GFP_NOWARN);
	if (!old_prog) {
		err = -ENOMEM;
		goto out_err;
	}

	/* 1st pass: calculate the new program length. */
	err = bpf_convert_filter(old_prog, old_len, NULL, &new_len);
	if (err)
		goto out_err_free;

	/* Expand fp for appending the new filter representation. */
	old_fp = fp;
	fp = bpf_prog_realloc(old_fp, bpf_prog_size(new_len), 0);
	if (!fp) {
		/* The old_fp is still around in case we couldn't
		 * allocate new memory, so uncharge on that one.
		 */
		fp = old_fp;
		err = -ENOMEM;
		goto out_err_free;
	}

	fp->len = new_len;

	/* 2nd pass: remap sock_filter insns into bpf_insn insns. */
	err = bpf_convert_filter(old_prog, old_len, fp, &new_len);
	if (err)
		/* 2nd bpf_convert_filter() can fail only if it fails
		 * to allocate memory, remapping must succeed. Note,
		 * that at this time old_fp has already been released
		 * by krealloc().
		 */
		goto out_err_free;

	/* We are guaranteed to never error here with cBPF to eBPF
	 * transitions, since there's no issue with type compatibility
	 * checks on program arrays.
	 */
	fp = bpf_prog_select_runtime(fp, &err);

	kfree(old_prog);
	return fp;

out_err_free:
	kfree(old_prog);
out_err:
	__bpf_prog_release(fp);
	return ERR_PTR(err);
}

static struct bpf_prog *bpf_prepare_filter(struct bpf_prog *fp,
					   bpf_aux_classic_check_t trans)
{
	int err;

	fp->bpf_func = NULL;
	fp->jited = 0;

	err = bpf_check_classic(fp->insns, fp->len);
	if (err) {
		__bpf_prog_release(fp);
		return ERR_PTR(err);
	}

	/* There might be additional checks and transformations
	 * needed on classic filters, f.e. in case of seccomp.
	 */
	if (trans) {
		err = trans(fp->insns, fp->len);
		if (err) {
			__bpf_prog_release(fp);
			return ERR_PTR(err);
		}
	}

	/* Probe if we can JIT compile the filter and if so, do
	 * the compilation of the filter.
	 */
	bpf_jit_compile(fp);

	/* JIT compiler couldn't process this filter, so do the
	 * internal BPF translation for the optimized interpreter.
	 */
	if (!fp->jited)
		fp = bpf_migrate_filter(fp);

	return fp;
}

/**
 *	bpf_prog_create - create an unattached filter
 *	@pfp: the unattached filter that is created
 *	@fprog: the filter program
 *
 * Create a filter independent of any socket. We first run some
 * sanity checks on it to make sure it does not explode on us later.
 * If an error occurs or there is insufficient memory for the filter
 * a negative errno code is returned. On success the return is zero.
 */
int bpf_prog_create(struct bpf_prog **pfp, struct sock_fprog_kern *fprog)
{
	unsigned int fsize = bpf_classic_proglen(fprog);
	struct bpf_prog *fp;

	/* Make sure new filter is there and in the right amounts. */
	if (!bpf_check_basics_ok(fprog->filter, fprog->len))
		return -EINVAL;

	fp = bpf_prog_alloc(bpf_prog_size(fprog->len), 0);
	if (!fp)
		return -ENOMEM;

	memcpy(fp->insns, fprog->filter, fsize);

	fp->len = fprog->len;
	/* Since unattached filters are not copied back to user
	 * space through sk_get_filter(), we do not need to hold
	 * a copy here, and can spare us the work.
	 */
	fp->orig_prog = NULL;

	/* bpf_prepare_filter() already takes care of freeing
	 * memory in case something goes wrong.
	 */
	fp = bpf_prepare_filter(fp, NULL);
	if (IS_ERR(fp))
		return PTR_ERR(fp);

	*pfp = fp;
	return 0;
}
EXPORT_SYMBOL_GPL(bpf_prog_create);

/**
 *	bpf_prog_create_from_user - create an unattached filter from user buffer
 *	@pfp: the unattached filter that is created
 *	@fprog: the filter program
 *	@trans: post-classic verifier transformation handler
 *	@save_orig: save classic BPF program
 *
 * This function effectively does the same as bpf_prog_create(), only
 * that it builds up its insns buffer from user space provided buffer.
 * It also allows for passing a bpf_aux_classic_check_t handler.
 */
int bpf_prog_create_from_user(struct bpf_prog **pfp, struct sock_fprog *fprog,
			      bpf_aux_classic_check_t trans, bool save_orig)
{
	unsigned int fsize = bpf_classic_proglen(fprog);
	struct bpf_prog *fp;
	int err;

	/* Make sure new filter is there and in the right amounts. */
	if (!bpf_check_basics_ok(fprog->filter, fprog->len))
		return -EINVAL;

	fp = bpf_prog_alloc(bpf_prog_size(fprog->len), 0);
	if (!fp)
		return -ENOMEM;

	if (copy_from_user(fp->insns, fprog->filter, fsize)) {
		__bpf_prog_free(fp);
		return -EFAULT;
	}

	fp->len = fprog->len;
	fp->orig_prog = NULL;

	if (save_orig) {
		err = bpf_prog_store_orig_filter(fp, fprog);
		if (err) {
			__bpf_prog_free(fp);
			return -ENOMEM;
		}
	}

	/* bpf_prepare_filter() already takes care of freeing
	 * memory in case something goes wrong.
	 */
	fp = bpf_prepare_filter(fp, trans);
	if (IS_ERR(fp))
		return PTR_ERR(fp);

	*pfp = fp;
	return 0;
}
EXPORT_SYMBOL_GPL(bpf_prog_create_from_user);

void bpf_prog_destroy(struct bpf_prog *fp)
{
	__bpf_prog_release(fp);
}
EXPORT_SYMBOL_GPL(bpf_prog_destroy);

static int __sk_attach_prog(struct bpf_prog *prog, struct sock *sk)
{
	struct sk_filter *fp, *old_fp;

	fp = kmalloc(sizeof(*fp), GFP_KERNEL);
	if (!fp)
		return -ENOMEM;

	fp->prog = prog;

	if (!__sk_filter_charge(sk, fp)) {
		kfree(fp);
		return -ENOMEM;
	}
	refcount_set(&fp->refcnt, 1);

	old_fp = rcu_dereference_protected(sk->sk_filter,
					   lockdep_sock_is_held(sk));
	rcu_assign_pointer(sk->sk_filter, fp);

	if (old_fp)
		sk_filter_uncharge(sk, old_fp);

	return 0;
}

static int __reuseport_attach_prog(struct bpf_prog *prog, struct sock *sk)
{
	struct bpf_prog *old_prog;
	int err;

	if (bpf_prog_size(prog->len) > sysctl_optmem_max)
		return -ENOMEM;

	if (sk_unhashed(sk) && sk->sk_reuseport) {
		err = reuseport_alloc(sk);
		if (err)
			return err;
	} else if (!rcu_access_pointer(sk->sk_reuseport_cb)) {
		/* The socket wasn't bound with SO_REUSEPORT */
		return -EINVAL;
	}

	old_prog = reuseport_attach_prog(sk, prog);
	if (old_prog)
		bpf_prog_destroy(old_prog);

	return 0;
}

static
struct bpf_prog *__get_filter(struct sock_fprog *fprog, struct sock *sk)
{
	unsigned int fsize = bpf_classic_proglen(fprog);
	struct bpf_prog *prog;
	int err;

	if (sock_flag(sk, SOCK_FILTER_LOCKED))
		return ERR_PTR(-EPERM);

	/* Make sure new filter is there and in the right amounts. */
	if (!bpf_check_basics_ok(fprog->filter, fprog->len))
		return ERR_PTR(-EINVAL);

	prog = bpf_prog_alloc(bpf_prog_size(fprog->len), 0);
	if (!prog)
		return ERR_PTR(-ENOMEM);

	if (copy_from_user(prog->insns, fprog->filter, fsize)) {
		__bpf_prog_free(prog);
		return ERR_PTR(-EFAULT);
	}

	prog->len = fprog->len;

	err = bpf_prog_store_orig_filter(prog, fprog);
	if (err) {
		__bpf_prog_free(prog);
		return ERR_PTR(-ENOMEM);
	}

	/* bpf_prepare_filter() already takes care of freeing
	 * memory in case something goes wrong.
	 */
	return bpf_prepare_filter(prog, NULL);
}

/**
 *	sk_attach_filter - attach a socket filter
 *	@fprog: the filter program
 *	@sk: the socket to use
 *
 * Attach the user's filter code. We first run some sanity checks on
 * it to make sure it does not explode on us later. If an error
 * occurs or there is insufficient memory for the filter a negative
 * errno code is returned. On success the return is zero.
 */
int sk_attach_filter(struct sock_fprog *fprog, struct sock *sk)
{
	struct bpf_prog *prog = __get_filter(fprog, sk);
	int err;

	if (IS_ERR(prog))
		return PTR_ERR(prog);

	err = __sk_attach_prog(prog, sk);
	if (err < 0) {
		__bpf_prog_release(prog);
		return err;
	}

	return 0;
}
EXPORT_SYMBOL_GPL(sk_attach_filter);

int sk_reuseport_attach_filter(struct sock_fprog *fprog, struct sock *sk)
{
	struct bpf_prog *prog = __get_filter(fprog, sk);
	int err;

	if (IS_ERR(prog))
		return PTR_ERR(prog);

	err = __reuseport_attach_prog(prog, sk);
	if (err < 0) {
		__bpf_prog_release(prog);
		return err;
	}

	return 0;
}

static struct bpf_prog *__get_bpf(u32 ufd, struct sock *sk)
{
	if (sock_flag(sk, SOCK_FILTER_LOCKED))
		return ERR_PTR(-EPERM);

	return bpf_prog_get_type(ufd, BPF_PROG_TYPE_SOCKET_FILTER);
}

int sk_attach_bpf(u32 ufd, struct sock *sk)
{
	struct bpf_prog *prog = __get_bpf(ufd, sk);
	int err;

	if (IS_ERR(prog))
		return PTR_ERR(prog);

	err = __sk_attach_prog(prog, sk);
	if (err < 0) {
		bpf_prog_put(prog);
		return err;
	}

	return 0;
}

int sk_reuseport_attach_bpf(u32 ufd, struct sock *sk)
{
	struct bpf_prog *prog = __get_bpf(ufd, sk);
	int err;

	if (IS_ERR(prog))
		return PTR_ERR(prog);

	err = __reuseport_attach_prog(prog, sk);
	if (err < 0) {
		bpf_prog_put(prog);
		return err;
	}

	return 0;
}

struct bpf_scratchpad {
	union {
		__be32 diff[MAX_BPF_STACK / sizeof(__be32)];
		u8     buff[MAX_BPF_STACK];
	};
};

static DEFINE_PER_CPU(struct bpf_scratchpad, bpf_sp);

static inline int __bpf_try_make_writable(struct sk_buff *skb,
					  unsigned int write_len)
{
	return skb_ensure_writable(skb, write_len);
}

static inline int bpf_try_make_writable(struct sk_buff *skb,
					unsigned int write_len)
{
	int err = __bpf_try_make_writable(skb, write_len);

	bpf_compute_data_end(skb);
	return err;
}

static int bpf_try_make_head_writable(struct sk_buff *skb)
{
	return bpf_try_make_writable(skb, skb_headlen(skb));
}

static inline void bpf_push_mac_rcsum(struct sk_buff *skb)
{
	if (skb_at_tc_ingress(skb))
		skb_postpush_rcsum(skb, skb_mac_header(skb), skb->mac_len);
}

static inline void bpf_pull_mac_rcsum(struct sk_buff *skb)
{
	if (skb_at_tc_ingress(skb))
		skb_postpull_rcsum(skb, skb_mac_header(skb), skb->mac_len);
}

BPF_CALL_5(bpf_skb_store_bytes, struct sk_buff *, skb, u32, offset,
	   const void *, from, u32, len, u64, flags)
{
	void *ptr;

	if (unlikely(flags & ~(BPF_F_RECOMPUTE_CSUM | BPF_F_INVALIDATE_HASH)))
		return -EINVAL;
	if (unlikely(offset > 0xffff))
		return -EFAULT;
	if (unlikely(bpf_try_make_writable(skb, offset + len)))
		return -EFAULT;

	ptr = skb->data + offset;
	if (flags & BPF_F_RECOMPUTE_CSUM)
		__skb_postpull_rcsum(skb, ptr, len, offset);

	memcpy(ptr, from, len);

	if (flags & BPF_F_RECOMPUTE_CSUM)
		__skb_postpush_rcsum(skb, ptr, len, offset);
	if (flags & BPF_F_INVALIDATE_HASH)
		skb_clear_hash(skb);

	return 0;
}

static const struct bpf_func_proto bpf_skb_store_bytes_proto = {
	.func		= bpf_skb_store_bytes,
	.gpl_only	= false,
	.ret_type	= RET_INTEGER,
	.arg1_type	= ARG_PTR_TO_CTX,
	.arg2_type	= ARG_ANYTHING,
	.arg3_type	= ARG_PTR_TO_MEM,
	.arg4_type	= ARG_CONST_SIZE,
	.arg5_type	= ARG_ANYTHING,
};

BPF_CALL_4(bpf_skb_load_bytes, const struct sk_buff *, skb, u32, offset,
	   void *, to, u32, len)
{
	void *ptr;

	if (unlikely(offset > 0xffff))
		goto err_clear;

	ptr = skb_header_pointer(skb, offset, len, to);
	if (unlikely(!ptr))
		goto err_clear;
	if (ptr != to)
		memcpy(to, ptr, len);

	return 0;
err_clear:
	memset(to, 0, len);
	return -EFAULT;
}

static const struct bpf_func_proto bpf_skb_load_bytes_proto = {
	.func		= bpf_skb_load_bytes,
	.gpl_only	= false,
	.ret_type	= RET_INTEGER,
	.arg1_type	= ARG_PTR_TO_CTX,
	.arg2_type	= ARG_ANYTHING,
	.arg3_type	= ARG_PTR_TO_UNINIT_MEM,
	.arg4_type	= ARG_CONST_SIZE,
};

BPF_CALL_2(bpf_skb_pull_data, struct sk_buff *, skb, u32, len)
{
	/* Idea is the following: should the needed direct read/write
	 * test fail during runtime, we can pull in more data and redo
	 * again, since implicitly, we invalidate previous checks here.
	 *
	 * Or, since we know how much we need to make read/writeable,
	 * this can be done once at the program beginning for direct
	 * access case. By this we overcome limitations of only current
	 * headroom being accessible.
	 */
	return bpf_try_make_writable(skb, len ? : skb_headlen(skb));
}

static const struct bpf_func_proto bpf_skb_pull_data_proto = {
	.func		= bpf_skb_pull_data,
	.gpl_only	= false,
	.ret_type	= RET_INTEGER,
	.arg1_type	= ARG_PTR_TO_CTX,
	.arg2_type	= ARG_ANYTHING,
};

BPF_CALL_5(bpf_l3_csum_replace, struct sk_buff *, skb, u32, offset,
	   u64, from, u64, to, u64, flags)
{
	__sum16 *ptr;

	if (unlikely(flags & ~(BPF_F_HDR_FIELD_MASK)))
		return -EINVAL;
	if (unlikely(offset > 0xffff || offset & 1))
		return -EFAULT;
	if (unlikely(bpf_try_make_writable(skb, offset + sizeof(*ptr))))
		return -EFAULT;

	ptr = (__sum16 *)(skb->data + offset);
	switch (flags & BPF_F_HDR_FIELD_MASK) {
	case 0:
		if (unlikely(from != 0))
			return -EINVAL;

		csum_replace_by_diff(ptr, to);
		break;
	case 2:
		csum_replace2(ptr, from, to);
		break;
	case 4:
		csum_replace4(ptr, from, to);
		break;
	default:
		return -EINVAL;
	}

	return 0;
}

static const struct bpf_func_proto bpf_l3_csum_replace_proto = {
	.func		= bpf_l3_csum_replace,
	.gpl_only	= false,
	.ret_type	= RET_INTEGER,
	.arg1_type	= ARG_PTR_TO_CTX,
	.arg2_type	= ARG_ANYTHING,
	.arg3_type	= ARG_ANYTHING,
	.arg4_type	= ARG_ANYTHING,
	.arg5_type	= ARG_ANYTHING,
};

BPF_CALL_5(bpf_l4_csum_replace, struct sk_buff *, skb, u32, offset,
	   u64, from, u64, to, u64, flags)
{
	bool is_pseudo = flags & BPF_F_PSEUDO_HDR;
	bool is_mmzero = flags & BPF_F_MARK_MANGLED_0;
	bool do_mforce = flags & BPF_F_MARK_ENFORCE;
	__sum16 *ptr;

	if (unlikely(flags & ~(BPF_F_MARK_MANGLED_0 | BPF_F_MARK_ENFORCE |
			       BPF_F_PSEUDO_HDR | BPF_F_HDR_FIELD_MASK)))
		return -EINVAL;
	if (unlikely(offset > 0xffff || offset & 1))
		return -EFAULT;
	if (unlikely(bpf_try_make_writable(skb, offset + sizeof(*ptr))))
		return -EFAULT;

	ptr = (__sum16 *)(skb->data + offset);
	if (is_mmzero && !do_mforce && !*ptr)
		return 0;

	switch (flags & BPF_F_HDR_FIELD_MASK) {
	case 0:
		if (unlikely(from != 0))
			return -EINVAL;

		inet_proto_csum_replace_by_diff(ptr, skb, to, is_pseudo);
		break;
	case 2:
		inet_proto_csum_replace2(ptr, skb, from, to, is_pseudo);
		break;
	case 4:
		inet_proto_csum_replace4(ptr, skb, from, to, is_pseudo);
		break;
	default:
		return -EINVAL;
	}

	if (is_mmzero && !*ptr)
		*ptr = CSUM_MANGLED_0;
	return 0;
}

static const struct bpf_func_proto bpf_l4_csum_replace_proto = {
	.func		= bpf_l4_csum_replace,
	.gpl_only	= false,
	.ret_type	= RET_INTEGER,
	.arg1_type	= ARG_PTR_TO_CTX,
	.arg2_type	= ARG_ANYTHING,
	.arg3_type	= ARG_ANYTHING,
	.arg4_type	= ARG_ANYTHING,
	.arg5_type	= ARG_ANYTHING,
};

BPF_CALL_5(bpf_csum_diff, __be32 *, from, u32, from_size,
	   __be32 *, to, u32, to_size, __wsum, seed)
{
	struct bpf_scratchpad *sp = this_cpu_ptr(&bpf_sp);
	u32 diff_size = from_size + to_size;
	int i, j = 0;

	/* This is quite flexible, some examples:
	 *
	 * from_size == 0, to_size > 0,  seed := csum --> pushing data
	 * from_size > 0,  to_size == 0, seed := csum --> pulling data
	 * from_size > 0,  to_size > 0,  seed := 0    --> diffing data
	 *
	 * Even for diffing, from_size and to_size don't need to be equal.
	 */
	if (unlikely(((from_size | to_size) & (sizeof(__be32) - 1)) ||
		     diff_size > sizeof(sp->diff)))
		return -EINVAL;

	for (i = 0; i < from_size / sizeof(__be32); i++, j++)
		sp->diff[j] = ~from[i];
	for (i = 0; i <   to_size / sizeof(__be32); i++, j++)
		sp->diff[j] = to[i];

	return csum_partial(sp->diff, diff_size, seed);
}

static const struct bpf_func_proto bpf_csum_diff_proto = {
	.func		= bpf_csum_diff,
	.gpl_only	= false,
	.pkt_access	= true,
	.ret_type	= RET_INTEGER,
	.arg1_type	= ARG_PTR_TO_MEM,
	.arg2_type	= ARG_CONST_SIZE_OR_ZERO,
	.arg3_type	= ARG_PTR_TO_MEM,
	.arg4_type	= ARG_CONST_SIZE_OR_ZERO,
	.arg5_type	= ARG_ANYTHING,
};

BPF_CALL_2(bpf_csum_update, struct sk_buff *, skb, __wsum, csum)
{
	/* The interface is to be used in combination with bpf_csum_diff()
	 * for direct packet writes. csum rotation for alignment as well
	 * as emulating csum_sub() can be done from the eBPF program.
	 */
	if (skb->ip_summed == CHECKSUM_COMPLETE)
		return (skb->csum = csum_add(skb->csum, csum));

	return -ENOTSUPP;
}

static const struct bpf_func_proto bpf_csum_update_proto = {
	.func		= bpf_csum_update,
	.gpl_only	= false,
	.ret_type	= RET_INTEGER,
	.arg1_type	= ARG_PTR_TO_CTX,
	.arg2_type	= ARG_ANYTHING,
};

static inline int __bpf_rx_skb(struct net_device *dev, struct sk_buff *skb)
{
	return dev_forward_skb(dev, skb);
}

static inline int __bpf_rx_skb_no_mac(struct net_device *dev,
				      struct sk_buff *skb)
{
	int ret = ____dev_forward_skb(dev, skb);

	if (likely(!ret)) {
		skb->dev = dev;
		ret = netif_rx(skb);
	}

	return ret;
}

static inline int __bpf_tx_skb(struct net_device *dev, struct sk_buff *skb)
{
	int ret;

	if (unlikely(__this_cpu_read(xmit_recursion) > XMIT_RECURSION_LIMIT)) {
		net_crit_ratelimited("bpf: recursion limit reached on datapath, buggy bpf program?\n");
		kfree_skb(skb);
		return -ENETDOWN;
	}

	skb->dev = dev;

	__this_cpu_inc(xmit_recursion);
	ret = dev_queue_xmit(skb);
	__this_cpu_dec(xmit_recursion);

	return ret;
}

static int __bpf_redirect_no_mac(struct sk_buff *skb, struct net_device *dev,
				 u32 flags)
{
	/* skb->mac_len is not set on normal egress */
	unsigned int mlen = skb->network_header - skb->mac_header;

	__skb_pull(skb, mlen);

	/* At ingress, the mac header has already been pulled once.
	 * At egress, skb_pospull_rcsum has to be done in case that
	 * the skb is originated from ingress (i.e. a forwarded skb)
	 * to ensure that rcsum starts at net header.
	 */
	if (!skb_at_tc_ingress(skb))
		skb_postpull_rcsum(skb, skb_mac_header(skb), mlen);
	skb_pop_mac_header(skb);
	skb_reset_mac_len(skb);
	return flags & BPF_F_INGRESS ?
	       __bpf_rx_skb_no_mac(dev, skb) : __bpf_tx_skb(dev, skb);
}

static int __bpf_redirect_common(struct sk_buff *skb, struct net_device *dev,
				 u32 flags)
{
	/* Verify that a link layer header is carried */
	if (unlikely(skb->mac_header >= skb->network_header)) {
		kfree_skb(skb);
		return -ERANGE;
	}

	bpf_push_mac_rcsum(skb);
	return flags & BPF_F_INGRESS ?
	       __bpf_rx_skb(dev, skb) : __bpf_tx_skb(dev, skb);
}

static int __bpf_redirect(struct sk_buff *skb, struct net_device *dev,
			  u32 flags)
{
	if (dev_is_mac_header_xmit(dev))
		return __bpf_redirect_common(skb, dev, flags);
	else
		return __bpf_redirect_no_mac(skb, dev, flags);
}

BPF_CALL_3(bpf_clone_redirect, struct sk_buff *, skb, u32, ifindex, u64, flags)
{
	struct net_device *dev;
	struct sk_buff *clone;
	int ret;

	if (unlikely(flags & ~(BPF_F_INGRESS)))
		return -EINVAL;

	dev = dev_get_by_index_rcu(dev_net(skb->dev), ifindex);
	if (unlikely(!dev))
		return -EINVAL;

	clone = skb_clone(skb, GFP_ATOMIC);
	if (unlikely(!clone))
		return -ENOMEM;

	/* For direct write, we need to keep the invariant that the skbs
	 * we're dealing with need to be uncloned. Should uncloning fail
	 * here, we need to free the just generated clone to unclone once
	 * again.
	 */
	ret = bpf_try_make_head_writable(skb);
	if (unlikely(ret)) {
		kfree_skb(clone);
		return -ENOMEM;
	}

	return __bpf_redirect(clone, dev, flags);
}

static const struct bpf_func_proto bpf_clone_redirect_proto = {
	.func           = bpf_clone_redirect,
	.gpl_only       = false,
	.ret_type       = RET_INTEGER,
	.arg1_type      = ARG_PTR_TO_CTX,
	.arg2_type      = ARG_ANYTHING,
	.arg3_type      = ARG_ANYTHING,
};

struct redirect_info {
	u32 ifindex;
	u32 flags;
	struct bpf_map *map;
	struct bpf_map *map_to_flush;
	unsigned long   map_owner;
};

static DEFINE_PER_CPU(struct redirect_info, redirect_info);

BPF_CALL_2(bpf_redirect, u32, ifindex, u64, flags)
{
	struct redirect_info *ri = this_cpu_ptr(&redirect_info);

	if (unlikely(flags & ~(BPF_F_INGRESS)))
		return TC_ACT_SHOT;

	ri->ifindex = ifindex;
	ri->flags = flags;

	return TC_ACT_REDIRECT;
}

int skb_do_redirect(struct sk_buff *skb)
{
	struct redirect_info *ri = this_cpu_ptr(&redirect_info);
	struct net_device *dev;

	dev = dev_get_by_index_rcu(dev_net(skb->dev), ri->ifindex);
	ri->ifindex = 0;
	if (unlikely(!dev)) {
		kfree_skb(skb);
		return -EINVAL;
	}

	return __bpf_redirect(skb, dev, ri->flags);
}

static const struct bpf_func_proto bpf_redirect_proto = {
	.func           = bpf_redirect,
	.gpl_only       = false,
	.ret_type       = RET_INTEGER,
	.arg1_type      = ARG_ANYTHING,
	.arg2_type      = ARG_ANYTHING,
};

BPF_CALL_4(bpf_sk_redirect_map, struct sk_buff *, skb,
	   struct bpf_map *, map, u32, key, u64, flags)
{
	struct tcp_skb_cb *tcb = TCP_SKB_CB(skb);

	if (unlikely(flags))
		return SK_ABORTED;

	tcb->bpf.key = key;
	tcb->bpf.flags = flags;
	tcb->bpf.map = map;

	return SK_REDIRECT;
}

struct sock *do_sk_redirect_map(struct sk_buff *skb)
{
	struct tcp_skb_cb *tcb = TCP_SKB_CB(skb);
	struct sock *sk = NULL;

	if (tcb->bpf.map) {
		sk = __sock_map_lookup_elem(tcb->bpf.map, tcb->bpf.key);

		tcb->bpf.key = 0;
		tcb->bpf.map = NULL;
	}

	return sk;
}

static const struct bpf_func_proto bpf_sk_redirect_map_proto = {
	.func           = bpf_sk_redirect_map,
	.gpl_only       = false,
	.ret_type       = RET_INTEGER,
	.arg1_type	= ARG_PTR_TO_CTX,
	.arg2_type      = ARG_CONST_MAP_PTR,
	.arg3_type      = ARG_ANYTHING,
	.arg4_type      = ARG_ANYTHING,
};

BPF_CALL_1(bpf_get_cgroup_classid, const struct sk_buff *, skb)
{
	return task_get_classid(skb);
}

static const struct bpf_func_proto bpf_get_cgroup_classid_proto = {
	.func           = bpf_get_cgroup_classid,
	.gpl_only       = false,
	.ret_type       = RET_INTEGER,
	.arg1_type      = ARG_PTR_TO_CTX,
};

BPF_CALL_1(bpf_get_route_realm, const struct sk_buff *, skb)
{
	return dst_tclassid(skb);
}

static const struct bpf_func_proto bpf_get_route_realm_proto = {
	.func           = bpf_get_route_realm,
	.gpl_only       = false,
	.ret_type       = RET_INTEGER,
	.arg1_type      = ARG_PTR_TO_CTX,
};

BPF_CALL_1(bpf_get_hash_recalc, struct sk_buff *, skb)
{
	/* If skb_clear_hash() was called due to mangling, we can
	 * trigger SW recalculation here. Later access to hash
	 * can then use the inline skb->hash via context directly
	 * instead of calling this helper again.
	 */
	return skb_get_hash(skb);
}

static const struct bpf_func_proto bpf_get_hash_recalc_proto = {
	.func		= bpf_get_hash_recalc,
	.gpl_only	= false,
	.ret_type	= RET_INTEGER,
	.arg1_type	= ARG_PTR_TO_CTX,
};

BPF_CALL_1(bpf_set_hash_invalid, struct sk_buff *, skb)
{
	/* After all direct packet write, this can be used once for
	 * triggering a lazy recalc on next skb_get_hash() invocation.
	 */
	skb_clear_hash(skb);
	return 0;
}

static const struct bpf_func_proto bpf_set_hash_invalid_proto = {
	.func		= bpf_set_hash_invalid,
	.gpl_only	= false,
	.ret_type	= RET_INTEGER,
	.arg1_type	= ARG_PTR_TO_CTX,
};

BPF_CALL_2(bpf_set_hash, struct sk_buff *, skb, u32, hash)
{
	/* Set user specified hash as L4(+), so that it gets returned
	 * on skb_get_hash() call unless BPF prog later on triggers a
	 * skb_clear_hash().
	 */
	__skb_set_sw_hash(skb, hash, true);
	return 0;
}

static const struct bpf_func_proto bpf_set_hash_proto = {
	.func		= bpf_set_hash,
	.gpl_only	= false,
	.ret_type	= RET_INTEGER,
	.arg1_type	= ARG_PTR_TO_CTX,
	.arg2_type	= ARG_ANYTHING,
};

BPF_CALL_3(bpf_skb_vlan_push, struct sk_buff *, skb, __be16, vlan_proto,
	   u16, vlan_tci)
{
	int ret;

	if (unlikely(vlan_proto != htons(ETH_P_8021Q) &&
		     vlan_proto != htons(ETH_P_8021AD)))
		vlan_proto = htons(ETH_P_8021Q);

	bpf_push_mac_rcsum(skb);
	ret = skb_vlan_push(skb, vlan_proto, vlan_tci);
	bpf_pull_mac_rcsum(skb);

	bpf_compute_data_end(skb);
	return ret;
}

const struct bpf_func_proto bpf_skb_vlan_push_proto = {
	.func           = bpf_skb_vlan_push,
	.gpl_only       = false,
	.ret_type       = RET_INTEGER,
	.arg1_type      = ARG_PTR_TO_CTX,
	.arg2_type      = ARG_ANYTHING,
	.arg3_type      = ARG_ANYTHING,
};
EXPORT_SYMBOL_GPL(bpf_skb_vlan_push_proto);

BPF_CALL_1(bpf_skb_vlan_pop, struct sk_buff *, skb)
{
	int ret;

	bpf_push_mac_rcsum(skb);
	ret = skb_vlan_pop(skb);
	bpf_pull_mac_rcsum(skb);

	bpf_compute_data_end(skb);
	return ret;
}

const struct bpf_func_proto bpf_skb_vlan_pop_proto = {
	.func           = bpf_skb_vlan_pop,
	.gpl_only       = false,
	.ret_type       = RET_INTEGER,
	.arg1_type      = ARG_PTR_TO_CTX,
};
EXPORT_SYMBOL_GPL(bpf_skb_vlan_pop_proto);

static int bpf_skb_generic_push(struct sk_buff *skb, u32 off, u32 len)
{
	/* Caller already did skb_cow() with len as headroom,
	 * so no need to do it here.
	 */
	skb_push(skb, len);
	memmove(skb->data, skb->data + len, off);
	memset(skb->data + off, 0, len);

	/* No skb_postpush_rcsum(skb, skb->data + off, len)
	 * needed here as it does not change the skb->csum
	 * result for checksum complete when summing over
	 * zeroed blocks.
	 */
	return 0;
}

static int bpf_skb_generic_pop(struct sk_buff *skb, u32 off, u32 len)
{
	/* skb_ensure_writable() is not needed here, as we're
	 * already working on an uncloned skb.
	 */
	if (unlikely(!pskb_may_pull(skb, off + len)))
		return -ENOMEM;

	skb_postpull_rcsum(skb, skb->data + off, len);
	memmove(skb->data + len, skb->data, off);
	__skb_pull(skb, len);

	return 0;
}

static int bpf_skb_net_hdr_push(struct sk_buff *skb, u32 off, u32 len)
{
	bool trans_same = skb->transport_header == skb->network_header;
	int ret;

	/* There's no need for __skb_push()/__skb_pull() pair to
	 * get to the start of the mac header as we're guaranteed
	 * to always start from here under eBPF.
	 */
	ret = bpf_skb_generic_push(skb, off, len);
	if (likely(!ret)) {
		skb->mac_header -= len;
		skb->network_header -= len;
		if (trans_same)
			skb->transport_header = skb->network_header;
	}

	return ret;
}

static int bpf_skb_net_hdr_pop(struct sk_buff *skb, u32 off, u32 len)
{
	bool trans_same = skb->transport_header == skb->network_header;
	int ret;

	/* Same here, __skb_push()/__skb_pull() pair not needed. */
	ret = bpf_skb_generic_pop(skb, off, len);
	if (likely(!ret)) {
		skb->mac_header += len;
		skb->network_header += len;
		if (trans_same)
			skb->transport_header = skb->network_header;
	}

	return ret;
}

static int bpf_skb_proto_4_to_6(struct sk_buff *skb)
{
	const u32 len_diff = sizeof(struct ipv6hdr) - sizeof(struct iphdr);
	u32 off = skb_mac_header_len(skb);
	int ret;

	ret = skb_cow(skb, len_diff);
	if (unlikely(ret < 0))
		return ret;

	ret = bpf_skb_net_hdr_push(skb, off, len_diff);
	if (unlikely(ret < 0))
		return ret;

	if (skb_is_gso(skb)) {
		/* SKB_GSO_TCPV4 needs to be changed into
		 * SKB_GSO_TCPV6.
		 */
		if (skb_shinfo(skb)->gso_type & SKB_GSO_TCPV4) {
			skb_shinfo(skb)->gso_type &= ~SKB_GSO_TCPV4;
			skb_shinfo(skb)->gso_type |=  SKB_GSO_TCPV6;
		}

		/* Due to IPv6 header, MSS needs to be downgraded. */
		skb_shinfo(skb)->gso_size -= len_diff;
		/* Header must be checked, and gso_segs recomputed. */
		skb_shinfo(skb)->gso_type |= SKB_GSO_DODGY;
		skb_shinfo(skb)->gso_segs = 0;
	}

	skb->protocol = htons(ETH_P_IPV6);
	skb_clear_hash(skb);

	return 0;
}

static int bpf_skb_proto_6_to_4(struct sk_buff *skb)
{
	const u32 len_diff = sizeof(struct ipv6hdr) - sizeof(struct iphdr);
	u32 off = skb_mac_header_len(skb);
	int ret;

	ret = skb_unclone(skb, GFP_ATOMIC);
	if (unlikely(ret < 0))
		return ret;

	ret = bpf_skb_net_hdr_pop(skb, off, len_diff);
	if (unlikely(ret < 0))
		return ret;

	if (skb_is_gso(skb)) {
		/* SKB_GSO_TCPV6 needs to be changed into
		 * SKB_GSO_TCPV4.
		 */
		if (skb_shinfo(skb)->gso_type & SKB_GSO_TCPV6) {
			skb_shinfo(skb)->gso_type &= ~SKB_GSO_TCPV6;
			skb_shinfo(skb)->gso_type |=  SKB_GSO_TCPV4;
		}

		/* Due to IPv4 header, MSS can be upgraded. */
		skb_shinfo(skb)->gso_size += len_diff;
		/* Header must be checked, and gso_segs recomputed. */
		skb_shinfo(skb)->gso_type |= SKB_GSO_DODGY;
		skb_shinfo(skb)->gso_segs = 0;
	}

	skb->protocol = htons(ETH_P_IP);
	skb_clear_hash(skb);

	return 0;
}

static int bpf_skb_proto_xlat(struct sk_buff *skb, __be16 to_proto)
{
	__be16 from_proto = skb->protocol;

	if (from_proto == htons(ETH_P_IP) &&
	      to_proto == htons(ETH_P_IPV6))
		return bpf_skb_proto_4_to_6(skb);

	if (from_proto == htons(ETH_P_IPV6) &&
	      to_proto == htons(ETH_P_IP))
		return bpf_skb_proto_6_to_4(skb);

	return -ENOTSUPP;
}

BPF_CALL_3(bpf_skb_change_proto, struct sk_buff *, skb, __be16, proto,
	   u64, flags)
{
	int ret;

	if (unlikely(flags))
		return -EINVAL;

	/* General idea is that this helper does the basic groundwork
	 * needed for changing the protocol, and eBPF program fills the
	 * rest through bpf_skb_store_bytes(), bpf_lX_csum_replace()
	 * and other helpers, rather than passing a raw buffer here.
	 *
	 * The rationale is to keep this minimal and without a need to
	 * deal with raw packet data. F.e. even if we would pass buffers
	 * here, the program still needs to call the bpf_lX_csum_replace()
	 * helpers anyway. Plus, this way we keep also separation of
	 * concerns, since f.e. bpf_skb_store_bytes() should only take
	 * care of stores.
	 *
	 * Currently, additional options and extension header space are
	 * not supported, but flags register is reserved so we can adapt
	 * that. For offloads, we mark packet as dodgy, so that headers
	 * need to be verified first.
	 */
	ret = bpf_skb_proto_xlat(skb, proto);
	bpf_compute_data_end(skb);
	return ret;
}

static const struct bpf_func_proto bpf_skb_change_proto_proto = {
	.func		= bpf_skb_change_proto,
	.gpl_only	= false,
	.ret_type	= RET_INTEGER,
	.arg1_type	= ARG_PTR_TO_CTX,
	.arg2_type	= ARG_ANYTHING,
	.arg3_type	= ARG_ANYTHING,
};

BPF_CALL_2(bpf_skb_change_type, struct sk_buff *, skb, u32, pkt_type)
{
	/* We only allow a restricted subset to be changed for now. */
	if (unlikely(!skb_pkt_type_ok(skb->pkt_type) ||
		     !skb_pkt_type_ok(pkt_type)))
		return -EINVAL;

	skb->pkt_type = pkt_type;
	return 0;
}

static const struct bpf_func_proto bpf_skb_change_type_proto = {
	.func		= bpf_skb_change_type,
	.gpl_only	= false,
	.ret_type	= RET_INTEGER,
	.arg1_type	= ARG_PTR_TO_CTX,
	.arg2_type	= ARG_ANYTHING,
};

static u32 bpf_skb_net_base_len(const struct sk_buff *skb)
{
	switch (skb->protocol) {
	case htons(ETH_P_IP):
		return sizeof(struct iphdr);
	case htons(ETH_P_IPV6):
		return sizeof(struct ipv6hdr);
	default:
		return ~0U;
	}
}

static int bpf_skb_net_grow(struct sk_buff *skb, u32 len_diff)
{
	u32 off = skb_mac_header_len(skb) + bpf_skb_net_base_len(skb);
	int ret;

	ret = skb_cow(skb, len_diff);
	if (unlikely(ret < 0))
		return ret;

	ret = bpf_skb_net_hdr_push(skb, off, len_diff);
	if (unlikely(ret < 0))
		return ret;

	if (skb_is_gso(skb)) {
		/* Due to header grow, MSS needs to be downgraded. */
		skb_shinfo(skb)->gso_size -= len_diff;
		/* Header must be checked, and gso_segs recomputed. */
		skb_shinfo(skb)->gso_type |= SKB_GSO_DODGY;
		skb_shinfo(skb)->gso_segs = 0;
	}

	return 0;
}

static int bpf_skb_net_shrink(struct sk_buff *skb, u32 len_diff)
{
	u32 off = skb_mac_header_len(skb) + bpf_skb_net_base_len(skb);
	int ret;

	ret = skb_unclone(skb, GFP_ATOMIC);
	if (unlikely(ret < 0))
		return ret;

	ret = bpf_skb_net_hdr_pop(skb, off, len_diff);
	if (unlikely(ret < 0))
		return ret;

	if (skb_is_gso(skb)) {
		/* Due to header shrink, MSS can be upgraded. */
		skb_shinfo(skb)->gso_size += len_diff;
		/* Header must be checked, and gso_segs recomputed. */
		skb_shinfo(skb)->gso_type |= SKB_GSO_DODGY;
		skb_shinfo(skb)->gso_segs = 0;
	}

	return 0;
}

static u32 __bpf_skb_max_len(const struct sk_buff *skb)
{
	return skb->dev->mtu + skb->dev->hard_header_len;
}

static int bpf_skb_adjust_net(struct sk_buff *skb, s32 len_diff)
{
	bool trans_same = skb->transport_header == skb->network_header;
	u32 len_cur, len_diff_abs = abs(len_diff);
	u32 len_min = bpf_skb_net_base_len(skb);
	u32 len_max = __bpf_skb_max_len(skb);
	__be16 proto = skb->protocol;
	bool shrink = len_diff < 0;
	int ret;

	if (unlikely(len_diff_abs > 0xfffU))
		return -EFAULT;
	if (unlikely(proto != htons(ETH_P_IP) &&
		     proto != htons(ETH_P_IPV6)))
		return -ENOTSUPP;

	len_cur = skb->len - skb_network_offset(skb);
	if (skb_transport_header_was_set(skb) && !trans_same)
		len_cur = skb_network_header_len(skb);
	if ((shrink && (len_diff_abs >= len_cur ||
			len_cur - len_diff_abs < len_min)) ||
	    (!shrink && (skb->len + len_diff_abs > len_max &&
			 !skb_is_gso(skb))))
		return -ENOTSUPP;

	ret = shrink ? bpf_skb_net_shrink(skb, len_diff_abs) :
		       bpf_skb_net_grow(skb, len_diff_abs);

	bpf_compute_data_end(skb);
	return ret;
}

BPF_CALL_4(bpf_skb_adjust_room, struct sk_buff *, skb, s32, len_diff,
	   u32, mode, u64, flags)
{
	if (unlikely(flags))
		return -EINVAL;
	if (likely(mode == BPF_ADJ_ROOM_NET))
		return bpf_skb_adjust_net(skb, len_diff);

	return -ENOTSUPP;
}

static const struct bpf_func_proto bpf_skb_adjust_room_proto = {
	.func		= bpf_skb_adjust_room,
	.gpl_only	= false,
	.ret_type	= RET_INTEGER,
	.arg1_type	= ARG_PTR_TO_CTX,
	.arg2_type	= ARG_ANYTHING,
	.arg3_type	= ARG_ANYTHING,
	.arg4_type	= ARG_ANYTHING,
};

static u32 __bpf_skb_min_len(const struct sk_buff *skb)
{
	u32 min_len = skb_network_offset(skb);

	if (skb_transport_header_was_set(skb))
		min_len = skb_transport_offset(skb);
	if (skb->ip_summed == CHECKSUM_PARTIAL)
		min_len = skb_checksum_start_offset(skb) +
			  skb->csum_offset + sizeof(__sum16);
	return min_len;
}

static int bpf_skb_grow_rcsum(struct sk_buff *skb, unsigned int new_len)
{
	unsigned int old_len = skb->len;
	int ret;

	ret = __skb_grow_rcsum(skb, new_len);
	if (!ret)
		memset(skb->data + old_len, 0, new_len - old_len);
	return ret;
}

static int bpf_skb_trim_rcsum(struct sk_buff *skb, unsigned int new_len)
{
	return __skb_trim_rcsum(skb, new_len);
}

BPF_CALL_3(bpf_skb_change_tail, struct sk_buff *, skb, u32, new_len,
	   u64, flags)
{
	u32 max_len = __bpf_skb_max_len(skb);
	u32 min_len = __bpf_skb_min_len(skb);
	int ret;

	if (unlikely(flags || new_len > max_len || new_len < min_len))
		return -EINVAL;
	if (skb->encapsulation)
		return -ENOTSUPP;

	/* The basic idea of this helper is that it's performing the
	 * needed work to either grow or trim an skb, and eBPF program
	 * rewrites the rest via helpers like bpf_skb_store_bytes(),
	 * bpf_lX_csum_replace() and others rather than passing a raw
	 * buffer here. This one is a slow path helper and intended
	 * for replies with control messages.
	 *
	 * Like in bpf_skb_change_proto(), we want to keep this rather
	 * minimal and without protocol specifics so that we are able
	 * to separate concerns as in bpf_skb_store_bytes() should only
	 * be the one responsible for writing buffers.
	 *
	 * It's really expected to be a slow path operation here for
	 * control message replies, so we're implicitly linearizing,
	 * uncloning and drop offloads from the skb by this.
	 */
	ret = __bpf_try_make_writable(skb, skb->len);
	if (!ret) {
		if (new_len > skb->len)
			ret = bpf_skb_grow_rcsum(skb, new_len);
		else if (new_len < skb->len)
			ret = bpf_skb_trim_rcsum(skb, new_len);
		if (!ret && skb_is_gso(skb))
			skb_gso_reset(skb);
	}

	bpf_compute_data_end(skb);
	return ret;
}

static const struct bpf_func_proto bpf_skb_change_tail_proto = {
	.func		= bpf_skb_change_tail,
	.gpl_only	= false,
	.ret_type	= RET_INTEGER,
	.arg1_type	= ARG_PTR_TO_CTX,
	.arg2_type	= ARG_ANYTHING,
	.arg3_type	= ARG_ANYTHING,
};

BPF_CALL_3(bpf_skb_change_head, struct sk_buff *, skb, u32, head_room,
	   u64, flags)
{
	u32 max_len = __bpf_skb_max_len(skb);
	u32 new_len = skb->len + head_room;
	int ret;

	if (unlikely(flags || (!skb_is_gso(skb) && new_len > max_len) ||
		     new_len < skb->len))
		return -EINVAL;

	ret = skb_cow(skb, head_room);
	if (likely(!ret)) {
		/* Idea for this helper is that we currently only
		 * allow to expand on mac header. This means that
		 * skb->protocol network header, etc, stay as is.
		 * Compared to bpf_skb_change_tail(), we're more
		 * flexible due to not needing to linearize or
		 * reset GSO. Intention for this helper is to be
		 * used by an L3 skb that needs to push mac header
		 * for redirection into L2 device.
		 */
		__skb_push(skb, head_room);
		memset(skb->data, 0, head_room);
		skb_reset_mac_header(skb);
	}

	bpf_compute_data_end(skb);
	return 0;
}

static const struct bpf_func_proto bpf_skb_change_head_proto = {
	.func		= bpf_skb_change_head,
	.gpl_only	= false,
	.ret_type	= RET_INTEGER,
	.arg1_type	= ARG_PTR_TO_CTX,
	.arg2_type	= ARG_ANYTHING,
	.arg3_type	= ARG_ANYTHING,
};

BPF_CALL_2(bpf_xdp_adjust_head, struct xdp_buff *, xdp, int, offset)
{
	void *data = xdp->data + offset;

	if (unlikely(data < xdp->data_hard_start ||
		     data > xdp->data_end - ETH_HLEN))
		return -EINVAL;

	xdp->data = data;

	return 0;
}

static const struct bpf_func_proto bpf_xdp_adjust_head_proto = {
	.func		= bpf_xdp_adjust_head,
	.gpl_only	= false,
	.ret_type	= RET_INTEGER,
	.arg1_type	= ARG_PTR_TO_CTX,
	.arg2_type	= ARG_ANYTHING,
};

static int __bpf_tx_xdp(struct net_device *dev,
			struct bpf_map *map,
			struct xdp_buff *xdp,
			u32 index)
{
	int err;

	if (!dev->netdev_ops->ndo_xdp_xmit) {
		return -EOPNOTSUPP;
	}

	err = dev->netdev_ops->ndo_xdp_xmit(dev, xdp);
	if (err)
		return err;
	if (map)
		__dev_map_insert_ctx(map, index);
	else
		dev->netdev_ops->ndo_xdp_flush(dev);
	return 0;
}

void xdp_do_flush_map(void)
{
	struct redirect_info *ri = this_cpu_ptr(&redirect_info);
	struct bpf_map *map = ri->map_to_flush;

	ri->map_to_flush = NULL;
	if (map)
		__dev_map_flush(map);
}
EXPORT_SYMBOL_GPL(xdp_do_flush_map);

static inline bool xdp_map_invalid(const struct bpf_prog *xdp_prog,
				   unsigned long aux)
{
	return (unsigned long)xdp_prog->aux != aux;
}

static int xdp_do_redirect_map(struct net_device *dev, struct xdp_buff *xdp,
			       struct bpf_prog *xdp_prog)
{
	struct redirect_info *ri = this_cpu_ptr(&redirect_info);
	unsigned long map_owner = ri->map_owner;
	struct bpf_map *map = ri->map;
	struct net_device *fwd = NULL;
	u32 index = ri->ifindex;
	int err;

	ri->ifindex = 0;
	ri->map = NULL;
	ri->map_owner = 0;

	if (unlikely(xdp_map_invalid(xdp_prog, map_owner))) {
		err = -EFAULT;
		map = NULL;
		goto err;
	}

	fwd = __dev_map_lookup_elem(map, index);
	if (!fwd) {
		err = -EINVAL;
		goto err;
	}
	if (ri->map_to_flush && ri->map_to_flush != map)
		xdp_do_flush_map();

	err = __bpf_tx_xdp(fwd, map, xdp, index);
	if (unlikely(err))
		goto err;

	ri->map_to_flush = map;
	_trace_xdp_redirect_map(dev, xdp_prog, fwd, map, index);
	return 0;
err:
	_trace_xdp_redirect_map_err(dev, xdp_prog, fwd, map, index, err);
	return err;
}

int xdp_do_redirect(struct net_device *dev, struct xdp_buff *xdp,
		    struct bpf_prog *xdp_prog)
{
	struct redirect_info *ri = this_cpu_ptr(&redirect_info);
	struct net_device *fwd;
	u32 index = ri->ifindex;
	int err;

	if (ri->map)
		return xdp_do_redirect_map(dev, xdp, xdp_prog);

	fwd = dev_get_by_index_rcu(dev_net(dev), index);
	ri->ifindex = 0;
	if (unlikely(!fwd)) {
		err = -EINVAL;
		goto err;
	}

	err = __bpf_tx_xdp(fwd, NULL, xdp, 0);
	if (unlikely(err))
		goto err;

	_trace_xdp_redirect(dev, xdp_prog, index);
	return 0;
err:
	_trace_xdp_redirect_err(dev, xdp_prog, index, err);
	return err;
}
EXPORT_SYMBOL_GPL(xdp_do_redirect);

int xdp_do_generic_redirect(struct net_device *dev, struct sk_buff *skb,
			    struct bpf_prog *xdp_prog)
{
	struct redirect_info *ri = this_cpu_ptr(&redirect_info);
	unsigned long map_owner = ri->map_owner;
	struct bpf_map *map = ri->map;
	struct net_device *fwd = NULL;
	u32 index = ri->ifindex;
	unsigned int len;
	int err = 0;

	ri->ifindex = 0;
	ri->map = NULL;
	ri->map_owner = 0;

	if (map) {
		if (unlikely(xdp_map_invalid(xdp_prog, map_owner))) {
			err = -EFAULT;
			map = NULL;
			goto err;
		}
		fwd = __dev_map_lookup_elem(map, index);
	} else {
		fwd = dev_get_by_index_rcu(dev_net(dev), index);
	}
	if (unlikely(!fwd)) {
		err = -EINVAL;
		goto err;
	}

	if (unlikely(!(fwd->flags & IFF_UP))) {
		err = -ENETDOWN;
		goto err;
	}

	len = fwd->mtu + fwd->hard_header_len + VLAN_HLEN;
	if (skb->len > len) {
		err = -EMSGSIZE;
		goto err;
	}

	skb->dev = fwd;
	map ? _trace_xdp_redirect_map(dev, xdp_prog, fwd, map, index)
		: _trace_xdp_redirect(dev, xdp_prog, index);
	return 0;
err:
	map ? _trace_xdp_redirect_map_err(dev, xdp_prog, fwd, map, index, err)
		: _trace_xdp_redirect_err(dev, xdp_prog, index, err);
	return err;
}
EXPORT_SYMBOL_GPL(xdp_do_generic_redirect);

BPF_CALL_2(bpf_xdp_redirect, u32, ifindex, u64, flags)
{
	struct redirect_info *ri = this_cpu_ptr(&redirect_info);

	if (unlikely(flags))
		return XDP_ABORTED;

	ri->ifindex = ifindex;
	ri->flags = flags;
	ri->map = NULL;
	ri->map_owner = 0;

	return XDP_REDIRECT;
}

static const struct bpf_func_proto bpf_xdp_redirect_proto = {
	.func           = bpf_xdp_redirect,
	.gpl_only       = false,
	.ret_type       = RET_INTEGER,
	.arg1_type      = ARG_ANYTHING,
	.arg2_type      = ARG_ANYTHING,
};

BPF_CALL_4(bpf_xdp_redirect_map, struct bpf_map *, map, u32, ifindex, u64, flags,
	   unsigned long, map_owner)
{
	struct redirect_info *ri = this_cpu_ptr(&redirect_info);

	if (unlikely(flags))
		return XDP_ABORTED;

	ri->ifindex = ifindex;
	ri->flags = flags;
	ri->map = map;
	ri->map_owner = map_owner;

	return XDP_REDIRECT;
}

/* Note, arg4 is hidden from users and populated by the verifier
 * with the right pointer.
 */
static const struct bpf_func_proto bpf_xdp_redirect_map_proto = {
	.func           = bpf_xdp_redirect_map,
	.gpl_only       = false,
	.ret_type       = RET_INTEGER,
	.arg1_type      = ARG_CONST_MAP_PTR,
	.arg2_type      = ARG_ANYTHING,
	.arg3_type      = ARG_ANYTHING,
};

bool bpf_helper_changes_pkt_data(void *func)
{
	if (func == bpf_skb_vlan_push ||
	    func == bpf_skb_vlan_pop ||
	    func == bpf_skb_store_bytes ||
	    func == bpf_skb_change_proto ||
	    func == bpf_skb_change_head ||
	    func == bpf_skb_change_tail ||
	    func == bpf_skb_adjust_room ||
	    func == bpf_skb_pull_data ||
	    func == bpf_clone_redirect ||
	    func == bpf_l3_csum_replace ||
	    func == bpf_l4_csum_replace ||
	    func == bpf_xdp_adjust_head)
		return true;

	return false;
}

static unsigned long bpf_skb_copy(void *dst_buff, const void *skb,
				  unsigned long off, unsigned long len)
{
	void *ptr = skb_header_pointer(skb, off, len, dst_buff);

	if (unlikely(!ptr))
		return len;
	if (ptr != dst_buff)
		memcpy(dst_buff, ptr, len);

	return 0;
}

BPF_CALL_5(bpf_skb_event_output, struct sk_buff *, skb, struct bpf_map *, map,
	   u64, flags, void *, meta, u64, meta_size)
{
	u64 skb_size = (flags & BPF_F_CTXLEN_MASK) >> 32;

	if (unlikely(flags & ~(BPF_F_CTXLEN_MASK | BPF_F_INDEX_MASK)))
		return -EINVAL;
	if (unlikely(skb_size > skb->len))
		return -EFAULT;

	return bpf_event_output(map, flags, meta, meta_size, skb, skb_size,
				bpf_skb_copy);
}

static const struct bpf_func_proto bpf_skb_event_output_proto = {
	.func		= bpf_skb_event_output,
	.gpl_only	= true,
	.ret_type	= RET_INTEGER,
	.arg1_type	= ARG_PTR_TO_CTX,
	.arg2_type	= ARG_CONST_MAP_PTR,
	.arg3_type	= ARG_ANYTHING,
	.arg4_type	= ARG_PTR_TO_MEM,
	.arg5_type	= ARG_CONST_SIZE,
};

static unsigned short bpf_tunnel_key_af(u64 flags)
{
	return flags & BPF_F_TUNINFO_IPV6 ? AF_INET6 : AF_INET;
}

BPF_CALL_4(bpf_skb_get_tunnel_key, struct sk_buff *, skb, struct bpf_tunnel_key *, to,
	   u32, size, u64, flags)
{
	const struct ip_tunnel_info *info = skb_tunnel_info(skb);
	u8 compat[sizeof(struct bpf_tunnel_key)];
	void *to_orig = to;
	int err;

	if (unlikely(!info || (flags & ~(BPF_F_TUNINFO_IPV6)))) {
		err = -EINVAL;
		goto err_clear;
	}
	if (ip_tunnel_info_af(info) != bpf_tunnel_key_af(flags)) {
		err = -EPROTO;
		goto err_clear;
	}
	if (unlikely(size != sizeof(struct bpf_tunnel_key))) {
		err = -EINVAL;
		switch (size) {
		case offsetof(struct bpf_tunnel_key, tunnel_label):
		case offsetof(struct bpf_tunnel_key, tunnel_ext):
			goto set_compat;
		case offsetof(struct bpf_tunnel_key, remote_ipv6[1]):
			/* Fixup deprecated structure layouts here, so we have
			 * a common path later on.
			 */
			if (ip_tunnel_info_af(info) != AF_INET)
				goto err_clear;
set_compat:
			to = (struct bpf_tunnel_key *)compat;
			break;
		default:
			goto err_clear;
		}
	}

	to->tunnel_id = be64_to_cpu(info->key.tun_id);
	to->tunnel_tos = info->key.tos;
	to->tunnel_ttl = info->key.ttl;

	if (flags & BPF_F_TUNINFO_IPV6) {
		memcpy(to->remote_ipv6, &info->key.u.ipv6.src,
		       sizeof(to->remote_ipv6));
		to->tunnel_label = be32_to_cpu(info->key.label);
	} else {
		to->remote_ipv4 = be32_to_cpu(info->key.u.ipv4.src);
	}

	if (unlikely(size != sizeof(struct bpf_tunnel_key)))
		memcpy(to_orig, to, size);

	return 0;
err_clear:
	memset(to_orig, 0, size);
	return err;
}

static const struct bpf_func_proto bpf_skb_get_tunnel_key_proto = {
	.func		= bpf_skb_get_tunnel_key,
	.gpl_only	= false,
	.ret_type	= RET_INTEGER,
	.arg1_type	= ARG_PTR_TO_CTX,
	.arg2_type	= ARG_PTR_TO_UNINIT_MEM,
	.arg3_type	= ARG_CONST_SIZE,
	.arg4_type	= ARG_ANYTHING,
};

BPF_CALL_3(bpf_skb_get_tunnel_opt, struct sk_buff *, skb, u8 *, to, u32, size)
{
	const struct ip_tunnel_info *info = skb_tunnel_info(skb);
	int err;

	if (unlikely(!info ||
		     !(info->key.tun_flags & TUNNEL_OPTIONS_PRESENT))) {
		err = -ENOENT;
		goto err_clear;
	}
	if (unlikely(size < info->options_len)) {
		err = -ENOMEM;
		goto err_clear;
	}

	ip_tunnel_info_opts_get(to, info);
	if (size > info->options_len)
		memset(to + info->options_len, 0, size - info->options_len);

	return info->options_len;
err_clear:
	memset(to, 0, size);
	return err;
}

static const struct bpf_func_proto bpf_skb_get_tunnel_opt_proto = {
	.func		= bpf_skb_get_tunnel_opt,
	.gpl_only	= false,
	.ret_type	= RET_INTEGER,
	.arg1_type	= ARG_PTR_TO_CTX,
	.arg2_type	= ARG_PTR_TO_UNINIT_MEM,
	.arg3_type	= ARG_CONST_SIZE,
};

static struct metadata_dst __percpu *md_dst;

BPF_CALL_4(bpf_skb_set_tunnel_key, struct sk_buff *, skb,
	   const struct bpf_tunnel_key *, from, u32, size, u64, flags)
{
	struct metadata_dst *md = this_cpu_ptr(md_dst);
	u8 compat[sizeof(struct bpf_tunnel_key)];
	struct ip_tunnel_info *info;

	if (unlikely(flags & ~(BPF_F_TUNINFO_IPV6 | BPF_F_ZERO_CSUM_TX |
			       BPF_F_DONT_FRAGMENT)))
		return -EINVAL;
	if (unlikely(size != sizeof(struct bpf_tunnel_key))) {
		switch (size) {
		case offsetof(struct bpf_tunnel_key, tunnel_label):
		case offsetof(struct bpf_tunnel_key, tunnel_ext):
		case offsetof(struct bpf_tunnel_key, remote_ipv6[1]):
			/* Fixup deprecated structure layouts here, so we have
			 * a common path later on.
			 */
			memcpy(compat, from, size);
			memset(compat + size, 0, sizeof(compat) - size);
			from = (const struct bpf_tunnel_key *) compat;
			break;
		default:
			return -EINVAL;
		}
	}
	if (unlikely((!(flags & BPF_F_TUNINFO_IPV6) && from->tunnel_label) ||
		     from->tunnel_ext))
		return -EINVAL;

	skb_dst_drop(skb);
	dst_hold((struct dst_entry *) md);
	skb_dst_set(skb, (struct dst_entry *) md);

	info = &md->u.tun_info;
	info->mode = IP_TUNNEL_INFO_TX;

	info->key.tun_flags = TUNNEL_KEY | TUNNEL_CSUM | TUNNEL_NOCACHE;
	if (flags & BPF_F_DONT_FRAGMENT)
		info->key.tun_flags |= TUNNEL_DONT_FRAGMENT;

	info->key.tun_id = cpu_to_be64(from->tunnel_id);
	info->key.tos = from->tunnel_tos;
	info->key.ttl = from->tunnel_ttl;

	if (flags & BPF_F_TUNINFO_IPV6) {
		info->mode |= IP_TUNNEL_INFO_IPV6;
		memcpy(&info->key.u.ipv6.dst, from->remote_ipv6,
		       sizeof(from->remote_ipv6));
		info->key.label = cpu_to_be32(from->tunnel_label) &
				  IPV6_FLOWLABEL_MASK;
	} else {
		info->key.u.ipv4.dst = cpu_to_be32(from->remote_ipv4);
		if (flags & BPF_F_ZERO_CSUM_TX)
			info->key.tun_flags &= ~TUNNEL_CSUM;
	}

	return 0;
}

static const struct bpf_func_proto bpf_skb_set_tunnel_key_proto = {
	.func		= bpf_skb_set_tunnel_key,
	.gpl_only	= false,
	.ret_type	= RET_INTEGER,
	.arg1_type	= ARG_PTR_TO_CTX,
	.arg2_type	= ARG_PTR_TO_MEM,
	.arg3_type	= ARG_CONST_SIZE,
	.arg4_type	= ARG_ANYTHING,
};

BPF_CALL_3(bpf_skb_set_tunnel_opt, struct sk_buff *, skb,
	   const u8 *, from, u32, size)
{
	struct ip_tunnel_info *info = skb_tunnel_info(skb);
	const struct metadata_dst *md = this_cpu_ptr(md_dst);

	if (unlikely(info != &md->u.tun_info || (size & (sizeof(u32) - 1))))
		return -EINVAL;
	if (unlikely(size > IP_TUNNEL_OPTS_MAX))
		return -ENOMEM;

	ip_tunnel_info_opts_set(info, from, size);

	return 0;
}

static const struct bpf_func_proto bpf_skb_set_tunnel_opt_proto = {
	.func		= bpf_skb_set_tunnel_opt,
	.gpl_only	= false,
	.ret_type	= RET_INTEGER,
	.arg1_type	= ARG_PTR_TO_CTX,
	.arg2_type	= ARG_PTR_TO_MEM,
	.arg3_type	= ARG_CONST_SIZE,
};

static const struct bpf_func_proto *
bpf_get_skb_set_tunnel_proto(enum bpf_func_id which)
{
	if (!md_dst) {
		/* Race is not possible, since it's called from verifier
		 * that is holding verifier mutex.
		 */
		md_dst = metadata_dst_alloc_percpu(IP_TUNNEL_OPTS_MAX,
						   METADATA_IP_TUNNEL,
						   GFP_KERNEL);
		if (!md_dst)
			return NULL;
	}

	switch (which) {
	case BPF_FUNC_skb_set_tunnel_key:
		return &bpf_skb_set_tunnel_key_proto;
	case BPF_FUNC_skb_set_tunnel_opt:
		return &bpf_skb_set_tunnel_opt_proto;
	default:
		return NULL;
	}
}

BPF_CALL_3(bpf_skb_under_cgroup, struct sk_buff *, skb, struct bpf_map *, map,
	   u32, idx)
{
	struct bpf_array *array = container_of(map, struct bpf_array, map);
	struct cgroup *cgrp;
	struct sock *sk;

	sk = skb_to_full_sk(skb);
	if (!sk || !sk_fullsock(sk))
		return -ENOENT;
	if (unlikely(idx >= array->map.max_entries))
		return -E2BIG;

	cgrp = READ_ONCE(array->ptrs[idx]);
	if (unlikely(!cgrp))
		return -EAGAIN;

	return sk_under_cgroup_hierarchy(sk, cgrp);
}

static const struct bpf_func_proto bpf_skb_under_cgroup_proto = {
	.func		= bpf_skb_under_cgroup,
	.gpl_only	= false,
	.ret_type	= RET_INTEGER,
	.arg1_type	= ARG_PTR_TO_CTX,
	.arg2_type	= ARG_CONST_MAP_PTR,
	.arg3_type	= ARG_ANYTHING,
};

static unsigned long bpf_xdp_copy(void *dst_buff, const void *src_buff,
				  unsigned long off, unsigned long len)
{
	memcpy(dst_buff, src_buff + off, len);
	return 0;
}

BPF_CALL_5(bpf_xdp_event_output, struct xdp_buff *, xdp, struct bpf_map *, map,
	   u64, flags, void *, meta, u64, meta_size)
{
	u64 xdp_size = (flags & BPF_F_CTXLEN_MASK) >> 32;

	if (unlikely(flags & ~(BPF_F_CTXLEN_MASK | BPF_F_INDEX_MASK)))
		return -EINVAL;
	if (unlikely(xdp_size > (unsigned long)(xdp->data_end - xdp->data)))
		return -EFAULT;

	return bpf_event_output(map, flags, meta, meta_size, xdp->data,
				xdp_size, bpf_xdp_copy);
}

static const struct bpf_func_proto bpf_xdp_event_output_proto = {
	.func		= bpf_xdp_event_output,
	.gpl_only	= true,
	.ret_type	= RET_INTEGER,
	.arg1_type	= ARG_PTR_TO_CTX,
	.arg2_type	= ARG_CONST_MAP_PTR,
	.arg3_type	= ARG_ANYTHING,
	.arg4_type	= ARG_PTR_TO_MEM,
	.arg5_type	= ARG_CONST_SIZE,
};

BPF_CALL_1(bpf_get_socket_cookie, struct sk_buff *, skb)
{
	return skb->sk ? sock_gen_cookie(skb->sk) : 0;
}

static const struct bpf_func_proto bpf_get_socket_cookie_proto = {
	.func           = bpf_get_socket_cookie,
	.gpl_only       = false,
	.ret_type       = RET_INTEGER,
	.arg1_type      = ARG_PTR_TO_CTX,
};

BPF_CALL_1(bpf_get_socket_uid, struct sk_buff *, skb)
{
	struct sock *sk = sk_to_full_sk(skb->sk);
	kuid_t kuid;

	if (!sk || !sk_fullsock(sk))
		return overflowuid;
	kuid = sock_net_uid(sock_net(sk), sk);
	return from_kuid_munged(sock_net(sk)->user_ns, kuid);
}

static const struct bpf_func_proto bpf_get_socket_uid_proto = {
	.func           = bpf_get_socket_uid,
	.gpl_only       = false,
	.ret_type       = RET_INTEGER,
	.arg1_type      = ARG_PTR_TO_CTX,
};

BPF_CALL_5(bpf_setsockopt, struct bpf_sock_ops_kern *, bpf_sock,
	   int, level, int, optname, char *, optval, int, optlen)
<<<<<<< HEAD
{
	struct sock *sk = bpf_sock->sk;
	int ret = 0;
	int val;

	if (!sk_fullsock(sk))
		return -EINVAL;

	if (level == SOL_SOCKET) {
		if (optlen != sizeof(int))
			return -EINVAL;
		val = *((int *)optval);

		/* Only some socketops are supported */
		switch (optname) {
		case SO_RCVBUF:
			sk->sk_userlocks |= SOCK_RCVBUF_LOCK;
			sk->sk_rcvbuf = max_t(int, val * 2, SOCK_MIN_RCVBUF);
			break;
		case SO_SNDBUF:
			sk->sk_userlocks |= SOCK_SNDBUF_LOCK;
			sk->sk_sndbuf = max_t(int, val * 2, SOCK_MIN_SNDBUF);
			break;
		case SO_MAX_PACING_RATE:
			sk->sk_max_pacing_rate = val;
			sk->sk_pacing_rate = min(sk->sk_pacing_rate,
						 sk->sk_max_pacing_rate);
			break;
		case SO_PRIORITY:
			sk->sk_priority = val;
			break;
		case SO_RCVLOWAT:
			if (val < 0)
				val = INT_MAX;
			sk->sk_rcvlowat = val ? : 1;
			break;
		case SO_MARK:
			sk->sk_mark = val;
			break;
		default:
			ret = -EINVAL;
		}
#ifdef CONFIG_INET
	} else if (level == SOL_TCP &&
		   sk->sk_prot->setsockopt == tcp_setsockopt) {
		if (optname == TCP_CONGESTION) {
			char name[TCP_CA_NAME_MAX];
			bool reinit = bpf_sock->op > BPF_SOCK_OPS_NEEDS_ECN;

			strncpy(name, optval, min_t(long, optlen,
						    TCP_CA_NAME_MAX-1));
			name[TCP_CA_NAME_MAX-1] = 0;
			ret = tcp_set_congestion_control(sk, name, false, reinit);
		} else {
			struct tcp_sock *tp = tcp_sk(sk);

			if (optlen != sizeof(int))
				return -EINVAL;

			val = *((int *)optval);
			/* Only some options are supported */
			switch (optname) {
			case TCP_BPF_IW:
				if (val <= 0 || tp->data_segs_out > 0)
					ret = -EINVAL;
				else
					tp->snd_cwnd = val;
				break;
			case TCP_BPF_SNDCWND_CLAMP:
				if (val <= 0) {
					ret = -EINVAL;
				} else {
					tp->snd_cwnd_clamp = val;
					tp->snd_ssthresh = val;
				}
				break;
			default:
				ret = -EINVAL;
			}
		}
#endif
	} else {
		ret = -EINVAL;
	}
	return ret;
}

static const struct bpf_func_proto bpf_setsockopt_proto = {
	.func		= bpf_setsockopt,
	.gpl_only	= true,
	.ret_type	= RET_INTEGER,
	.arg1_type	= ARG_PTR_TO_CTX,
	.arg2_type	= ARG_ANYTHING,
	.arg3_type	= ARG_ANYTHING,
	.arg4_type	= ARG_PTR_TO_MEM,
	.arg5_type	= ARG_CONST_SIZE,
};

static const struct bpf_func_proto *
bpf_base_func_proto(enum bpf_func_id func_id)
=======
>>>>>>> bb176f67
{
	struct sock *sk = bpf_sock->sk;
	int ret = 0;
	int val;

	if (!sk_fullsock(sk))
		return -EINVAL;

	if (level == SOL_SOCKET) {
		if (optlen != sizeof(int))
			return -EINVAL;
		val = *((int *)optval);

		/* Only some socketops are supported */
		switch (optname) {
		case SO_RCVBUF:
			sk->sk_userlocks |= SOCK_RCVBUF_LOCK;
			sk->sk_rcvbuf = max_t(int, val * 2, SOCK_MIN_RCVBUF);
			break;
		case SO_SNDBUF:
			sk->sk_userlocks |= SOCK_SNDBUF_LOCK;
			sk->sk_sndbuf = max_t(int, val * 2, SOCK_MIN_SNDBUF);
			break;
		case SO_MAX_PACING_RATE:
			sk->sk_max_pacing_rate = val;
			sk->sk_pacing_rate = min(sk->sk_pacing_rate,
						 sk->sk_max_pacing_rate);
			break;
		case SO_PRIORITY:
			sk->sk_priority = val;
			break;
		case SO_RCVLOWAT:
			if (val < 0)
				val = INT_MAX;
			sk->sk_rcvlowat = val ? : 1;
			break;
		case SO_MARK:
			sk->sk_mark = val;
			break;
		default:
			ret = -EINVAL;
		}
#ifdef CONFIG_INET
	} else if (level == SOL_TCP &&
		   sk->sk_prot->setsockopt == tcp_setsockopt) {
		if (optname == TCP_CONGESTION) {
			char name[TCP_CA_NAME_MAX];
			bool reinit = bpf_sock->op > BPF_SOCK_OPS_NEEDS_ECN;

			strncpy(name, optval, min_t(long, optlen,
						    TCP_CA_NAME_MAX-1));
			name[TCP_CA_NAME_MAX-1] = 0;
			ret = tcp_set_congestion_control(sk, name, false, reinit);
		} else {
			struct tcp_sock *tp = tcp_sk(sk);

			if (optlen != sizeof(int))
				return -EINVAL;

			val = *((int *)optval);
			/* Only some options are supported */
			switch (optname) {
			case TCP_BPF_IW:
				if (val <= 0 || tp->data_segs_out > 0)
					ret = -EINVAL;
				else
					tp->snd_cwnd = val;
				break;
			case TCP_BPF_SNDCWND_CLAMP:
				if (val <= 0) {
					ret = -EINVAL;
				} else {
					tp->snd_cwnd_clamp = val;
					tp->snd_ssthresh = val;
				}
				break;
			default:
				ret = -EINVAL;
			}
		}
#endif
	} else {
		ret = -EINVAL;
	}
	return ret;
}

static const struct bpf_func_proto bpf_setsockopt_proto = {
	.func		= bpf_setsockopt,
	.gpl_only	= true,
	.ret_type	= RET_INTEGER,
	.arg1_type	= ARG_PTR_TO_CTX,
	.arg2_type	= ARG_ANYTHING,
	.arg3_type	= ARG_ANYTHING,
	.arg4_type	= ARG_PTR_TO_MEM,
	.arg5_type	= ARG_CONST_SIZE,
};

static const struct bpf_func_proto *
bpf_base_func_proto(enum bpf_func_id func_id)
{
	switch (func_id) {
	case BPF_FUNC_map_lookup_elem:
		return &bpf_map_lookup_elem_proto;
	case BPF_FUNC_map_update_elem:
		return &bpf_map_update_elem_proto;
	case BPF_FUNC_map_delete_elem:
		return &bpf_map_delete_elem_proto;
	case BPF_FUNC_get_prandom_u32:
		return &bpf_get_prandom_u32_proto;
	case BPF_FUNC_get_smp_processor_id:
		return &bpf_get_raw_smp_processor_id_proto;
	case BPF_FUNC_get_numa_node_id:
		return &bpf_get_numa_node_id_proto;
	case BPF_FUNC_tail_call:
		return &bpf_tail_call_proto;
	case BPF_FUNC_ktime_get_ns:
		return &bpf_ktime_get_ns_proto;
	case BPF_FUNC_trace_printk:
		if (capable(CAP_SYS_ADMIN))
			return bpf_get_trace_printk_proto();
	default:
		return NULL;
	}
}

static const struct bpf_func_proto *
sock_filter_func_proto(enum bpf_func_id func_id)
{
	switch (func_id) {
	/* inet and inet6 sockets are created in a process
	 * context so there is always a valid uid/gid
	 */
	case BPF_FUNC_get_current_uid_gid:
		return &bpf_get_current_uid_gid_proto;
	default:
		return bpf_base_func_proto(func_id);
	}
}

static const struct bpf_func_proto *
sk_filter_func_proto(enum bpf_func_id func_id)
{
	switch (func_id) {
	case BPF_FUNC_skb_load_bytes:
		return &bpf_skb_load_bytes_proto;
	case BPF_FUNC_get_socket_cookie:
		return &bpf_get_socket_cookie_proto;
	case BPF_FUNC_get_socket_uid:
		return &bpf_get_socket_uid_proto;
	default:
		return bpf_base_func_proto(func_id);
	}
}

static const struct bpf_func_proto *
tc_cls_act_func_proto(enum bpf_func_id func_id)
{
	switch (func_id) {
	case BPF_FUNC_skb_store_bytes:
		return &bpf_skb_store_bytes_proto;
	case BPF_FUNC_skb_load_bytes:
		return &bpf_skb_load_bytes_proto;
	case BPF_FUNC_skb_pull_data:
		return &bpf_skb_pull_data_proto;
	case BPF_FUNC_csum_diff:
		return &bpf_csum_diff_proto;
	case BPF_FUNC_csum_update:
		return &bpf_csum_update_proto;
	case BPF_FUNC_l3_csum_replace:
		return &bpf_l3_csum_replace_proto;
	case BPF_FUNC_l4_csum_replace:
		return &bpf_l4_csum_replace_proto;
	case BPF_FUNC_clone_redirect:
		return &bpf_clone_redirect_proto;
	case BPF_FUNC_get_cgroup_classid:
		return &bpf_get_cgroup_classid_proto;
	case BPF_FUNC_skb_vlan_push:
		return &bpf_skb_vlan_push_proto;
	case BPF_FUNC_skb_vlan_pop:
		return &bpf_skb_vlan_pop_proto;
	case BPF_FUNC_skb_change_proto:
		return &bpf_skb_change_proto_proto;
	case BPF_FUNC_skb_change_type:
		return &bpf_skb_change_type_proto;
	case BPF_FUNC_skb_adjust_room:
		return &bpf_skb_adjust_room_proto;
	case BPF_FUNC_skb_change_tail:
		return &bpf_skb_change_tail_proto;
	case BPF_FUNC_skb_get_tunnel_key:
		return &bpf_skb_get_tunnel_key_proto;
	case BPF_FUNC_skb_set_tunnel_key:
		return bpf_get_skb_set_tunnel_proto(func_id);
	case BPF_FUNC_skb_get_tunnel_opt:
		return &bpf_skb_get_tunnel_opt_proto;
	case BPF_FUNC_skb_set_tunnel_opt:
		return bpf_get_skb_set_tunnel_proto(func_id);
	case BPF_FUNC_redirect:
		return &bpf_redirect_proto;
	case BPF_FUNC_get_route_realm:
		return &bpf_get_route_realm_proto;
	case BPF_FUNC_get_hash_recalc:
		return &bpf_get_hash_recalc_proto;
	case BPF_FUNC_set_hash_invalid:
		return &bpf_set_hash_invalid_proto;
	case BPF_FUNC_set_hash:
		return &bpf_set_hash_proto;
	case BPF_FUNC_perf_event_output:
		return &bpf_skb_event_output_proto;
	case BPF_FUNC_get_smp_processor_id:
		return &bpf_get_smp_processor_id_proto;
	case BPF_FUNC_skb_under_cgroup:
		return &bpf_skb_under_cgroup_proto;
	case BPF_FUNC_get_socket_cookie:
		return &bpf_get_socket_cookie_proto;
	case BPF_FUNC_get_socket_uid:
		return &bpf_get_socket_uid_proto;
	default:
		return bpf_base_func_proto(func_id);
	}
}

static const struct bpf_func_proto *
xdp_func_proto(enum bpf_func_id func_id)
{
	switch (func_id) {
	case BPF_FUNC_perf_event_output:
		return &bpf_xdp_event_output_proto;
	case BPF_FUNC_get_smp_processor_id:
		return &bpf_get_smp_processor_id_proto;
	case BPF_FUNC_xdp_adjust_head:
		return &bpf_xdp_adjust_head_proto;
	case BPF_FUNC_redirect:
		return &bpf_xdp_redirect_proto;
	case BPF_FUNC_redirect_map:
		return &bpf_xdp_redirect_map_proto;
	default:
		return bpf_base_func_proto(func_id);
	}
}

static const struct bpf_func_proto *
lwt_inout_func_proto(enum bpf_func_id func_id)
{
	switch (func_id) {
	case BPF_FUNC_skb_load_bytes:
		return &bpf_skb_load_bytes_proto;
	case BPF_FUNC_skb_pull_data:
		return &bpf_skb_pull_data_proto;
	case BPF_FUNC_csum_diff:
		return &bpf_csum_diff_proto;
	case BPF_FUNC_get_cgroup_classid:
		return &bpf_get_cgroup_classid_proto;
	case BPF_FUNC_get_route_realm:
		return &bpf_get_route_realm_proto;
	case BPF_FUNC_get_hash_recalc:
		return &bpf_get_hash_recalc_proto;
	case BPF_FUNC_perf_event_output:
		return &bpf_skb_event_output_proto;
	case BPF_FUNC_get_smp_processor_id:
		return &bpf_get_smp_processor_id_proto;
	case BPF_FUNC_skb_under_cgroup:
		return &bpf_skb_under_cgroup_proto;
	default:
		return bpf_base_func_proto(func_id);
	}
}

static const struct bpf_func_proto *
	sock_ops_func_proto(enum bpf_func_id func_id)
{
	switch (func_id) {
	case BPF_FUNC_setsockopt:
		return &bpf_setsockopt_proto;
<<<<<<< HEAD
=======
	case BPF_FUNC_sock_map_update:
		return &bpf_sock_map_update_proto;
	default:
		return bpf_base_func_proto(func_id);
	}
}

static const struct bpf_func_proto *sk_skb_func_proto(enum bpf_func_id func_id)
{
	switch (func_id) {
	case BPF_FUNC_skb_store_bytes:
		return &bpf_skb_store_bytes_proto;
	case BPF_FUNC_skb_load_bytes:
		return &bpf_skb_load_bytes_proto;
	case BPF_FUNC_skb_pull_data:
		return &bpf_skb_pull_data_proto;
	case BPF_FUNC_skb_change_tail:
		return &bpf_skb_change_tail_proto;
	case BPF_FUNC_skb_change_head:
		return &bpf_skb_change_head_proto;
	case BPF_FUNC_get_socket_cookie:
		return &bpf_get_socket_cookie_proto;
	case BPF_FUNC_get_socket_uid:
		return &bpf_get_socket_uid_proto;
	case BPF_FUNC_sk_redirect_map:
		return &bpf_sk_redirect_map_proto;
>>>>>>> bb176f67
	default:
		return bpf_base_func_proto(func_id);
	}
}

static const struct bpf_func_proto *
lwt_xmit_func_proto(enum bpf_func_id func_id)
{
	switch (func_id) {
	case BPF_FUNC_skb_get_tunnel_key:
		return &bpf_skb_get_tunnel_key_proto;
	case BPF_FUNC_skb_set_tunnel_key:
		return bpf_get_skb_set_tunnel_proto(func_id);
	case BPF_FUNC_skb_get_tunnel_opt:
		return &bpf_skb_get_tunnel_opt_proto;
	case BPF_FUNC_skb_set_tunnel_opt:
		return bpf_get_skb_set_tunnel_proto(func_id);
	case BPF_FUNC_redirect:
		return &bpf_redirect_proto;
	case BPF_FUNC_clone_redirect:
		return &bpf_clone_redirect_proto;
	case BPF_FUNC_skb_change_tail:
		return &bpf_skb_change_tail_proto;
	case BPF_FUNC_skb_change_head:
		return &bpf_skb_change_head_proto;
	case BPF_FUNC_skb_store_bytes:
		return &bpf_skb_store_bytes_proto;
	case BPF_FUNC_csum_update:
		return &bpf_csum_update_proto;
	case BPF_FUNC_l3_csum_replace:
		return &bpf_l3_csum_replace_proto;
	case BPF_FUNC_l4_csum_replace:
		return &bpf_l4_csum_replace_proto;
	case BPF_FUNC_set_hash_invalid:
		return &bpf_set_hash_invalid_proto;
	default:
		return lwt_inout_func_proto(func_id);
	}
}

static bool bpf_skb_is_valid_access(int off, int size, enum bpf_access_type type,
				    struct bpf_insn_access_aux *info)
{
	const int size_default = sizeof(__u32);

	if (off < 0 || off >= sizeof(struct __sk_buff))
		return false;

	/* The verifier guarantees that size > 0. */
	if (off % size != 0)
		return false;

	switch (off) {
	case bpf_ctx_range_till(struct __sk_buff, cb[0], cb[4]):
		if (off + size > offsetofend(struct __sk_buff, cb[4]))
			return false;
		break;
<<<<<<< HEAD
=======
	case bpf_ctx_range_till(struct __sk_buff, remote_ip6[0], remote_ip6[3]):
	case bpf_ctx_range_till(struct __sk_buff, local_ip6[0], local_ip6[3]):
	case bpf_ctx_range_till(struct __sk_buff, remote_ip4, remote_ip4):
	case bpf_ctx_range_till(struct __sk_buff, local_ip4, local_ip4):
>>>>>>> bb176f67
	case bpf_ctx_range(struct __sk_buff, data):
	case bpf_ctx_range(struct __sk_buff, data_end):
		if (size != size_default)
			return false;
		break;
	default:
		/* Only narrow read access allowed for now. */
		if (type == BPF_WRITE) {
			if (size != size_default)
				return false;
		} else {
			bpf_ctx_record_field_size(info, size_default);
			if (!bpf_ctx_narrow_access_ok(off, size, size_default))
				return false;
		}
	}

	return true;
}

static bool sk_filter_is_valid_access(int off, int size,
				      enum bpf_access_type type,
				      struct bpf_insn_access_aux *info)
{
	switch (off) {
	case bpf_ctx_range(struct __sk_buff, tc_classid):
	case bpf_ctx_range(struct __sk_buff, data):
	case bpf_ctx_range(struct __sk_buff, data_end):
<<<<<<< HEAD
=======
	case bpf_ctx_range_till(struct __sk_buff, family, local_port):
>>>>>>> bb176f67
		return false;
	}

	if (type == BPF_WRITE) {
		switch (off) {
		case bpf_ctx_range_till(struct __sk_buff, cb[0], cb[4]):
			break;
		default:
			return false;
		}
	}

	return bpf_skb_is_valid_access(off, size, type, info);
}

static bool lwt_is_valid_access(int off, int size,
				enum bpf_access_type type,
				struct bpf_insn_access_aux *info)
{
	switch (off) {
	case bpf_ctx_range(struct __sk_buff, tc_classid):
<<<<<<< HEAD
=======
	case bpf_ctx_range_till(struct __sk_buff, family, local_port):
>>>>>>> bb176f67
		return false;
	}

	if (type == BPF_WRITE) {
		switch (off) {
		case bpf_ctx_range(struct __sk_buff, mark):
		case bpf_ctx_range(struct __sk_buff, priority):
		case bpf_ctx_range_till(struct __sk_buff, cb[0], cb[4]):
			break;
		default:
			return false;
		}
	}

	switch (off) {
	case bpf_ctx_range(struct __sk_buff, data):
		info->reg_type = PTR_TO_PACKET;
		break;
	case bpf_ctx_range(struct __sk_buff, data_end):
		info->reg_type = PTR_TO_PACKET_END;
		break;
	}

	return bpf_skb_is_valid_access(off, size, type, info);
}

static bool sock_filter_is_valid_access(int off, int size,
					enum bpf_access_type type,
					struct bpf_insn_access_aux *info)
{
	if (type == BPF_WRITE) {
		switch (off) {
		case offsetof(struct bpf_sock, bound_dev_if):
		case offsetof(struct bpf_sock, mark):
		case offsetof(struct bpf_sock, priority):
			break;
		default:
			return false;
		}
	}

	if (off < 0 || off + size > sizeof(struct bpf_sock))
		return false;
	/* The verifier guarantees that size > 0. */
	if (off % size != 0)
		return false;
	if (size != sizeof(__u32))
		return false;

	return true;
}

static int bpf_unclone_prologue(struct bpf_insn *insn_buf, bool direct_write,
				const struct bpf_prog *prog, int drop_verdict)
{
	struct bpf_insn *insn = insn_buf;

	if (!direct_write)
		return 0;

	/* if (!skb->cloned)
	 *       goto start;
	 *
	 * (Fast-path, otherwise approximation that we might be
	 *  a clone, do the rest in helper.)
	 */
	*insn++ = BPF_LDX_MEM(BPF_B, BPF_REG_6, BPF_REG_1, CLONED_OFFSET());
	*insn++ = BPF_ALU32_IMM(BPF_AND, BPF_REG_6, CLONED_MASK);
	*insn++ = BPF_JMP_IMM(BPF_JEQ, BPF_REG_6, 0, 7);

	/* ret = bpf_skb_pull_data(skb, 0); */
	*insn++ = BPF_MOV64_REG(BPF_REG_6, BPF_REG_1);
	*insn++ = BPF_ALU64_REG(BPF_XOR, BPF_REG_2, BPF_REG_2);
	*insn++ = BPF_RAW_INSN(BPF_JMP | BPF_CALL, 0, 0, 0,
			       BPF_FUNC_skb_pull_data);
	/* if (!ret)
	 *      goto restore;
	 * return TC_ACT_SHOT;
	 */
	*insn++ = BPF_JMP_IMM(BPF_JEQ, BPF_REG_0, 0, 2);
	*insn++ = BPF_ALU32_IMM(BPF_MOV, BPF_REG_0, drop_verdict);
	*insn++ = BPF_EXIT_INSN();

	/* restore: */
	*insn++ = BPF_MOV64_REG(BPF_REG_1, BPF_REG_6);
	/* start: */
	*insn++ = prog->insnsi[0];

	return insn - insn_buf;
}

static int tc_cls_act_prologue(struct bpf_insn *insn_buf, bool direct_write,
			       const struct bpf_prog *prog)
{
	return bpf_unclone_prologue(insn_buf, direct_write, prog, TC_ACT_SHOT);
}

static bool tc_cls_act_is_valid_access(int off, int size,
				       enum bpf_access_type type,
				       struct bpf_insn_access_aux *info)
{
	if (type == BPF_WRITE) {
		switch (off) {
		case bpf_ctx_range(struct __sk_buff, mark):
		case bpf_ctx_range(struct __sk_buff, tc_index):
		case bpf_ctx_range(struct __sk_buff, priority):
		case bpf_ctx_range(struct __sk_buff, tc_classid):
		case bpf_ctx_range_till(struct __sk_buff, cb[0], cb[4]):
			break;
		default:
			return false;
		}
	}

	switch (off) {
	case bpf_ctx_range(struct __sk_buff, data):
		info->reg_type = PTR_TO_PACKET;
		break;
	case bpf_ctx_range(struct __sk_buff, data_end):
		info->reg_type = PTR_TO_PACKET_END;
		break;
	case bpf_ctx_range_till(struct __sk_buff, family, local_port):
		return false;
	}

	return bpf_skb_is_valid_access(off, size, type, info);
}

static bool __is_valid_xdp_access(int off, int size)
{
	if (off < 0 || off >= sizeof(struct xdp_md))
		return false;
	if (off % size != 0)
		return false;
	if (size != sizeof(__u32))
		return false;

	return true;
}

static bool xdp_is_valid_access(int off, int size,
				enum bpf_access_type type,
				struct bpf_insn_access_aux *info)
{
	if (type == BPF_WRITE)
		return false;

	switch (off) {
	case offsetof(struct xdp_md, data):
		info->reg_type = PTR_TO_PACKET;
		break;
	case offsetof(struct xdp_md, data_end):
		info->reg_type = PTR_TO_PACKET_END;
		break;
	}

	return __is_valid_xdp_access(off, size);
}

void bpf_warn_invalid_xdp_action(u32 act)
{
	const u32 act_max = XDP_REDIRECT;

	WARN_ONCE(1, "%s XDP return value %u, expect packet loss!\n",
		  act > act_max ? "Illegal" : "Driver unsupported",
		  act);
}
EXPORT_SYMBOL_GPL(bpf_warn_invalid_xdp_action);

static bool __is_valid_sock_ops_access(int off, int size)
{
	if (off < 0 || off >= sizeof(struct bpf_sock_ops))
		return false;
	/* The verifier guarantees that size > 0. */
	if (off % size != 0)
		return false;
	if (size != sizeof(__u32))
		return false;

	return true;
}

static bool sock_ops_is_valid_access(int off, int size,
				     enum bpf_access_type type,
				     struct bpf_insn_access_aux *info)
{
	if (type == BPF_WRITE) {
		switch (off) {
		case offsetof(struct bpf_sock_ops, op) ...
		     offsetof(struct bpf_sock_ops, replylong[3]):
			break;
		default:
			return false;
		}
	}

	return __is_valid_sock_ops_access(off, size);
}

<<<<<<< HEAD
=======
static int sk_skb_prologue(struct bpf_insn *insn_buf, bool direct_write,
			   const struct bpf_prog *prog)
{
	return bpf_unclone_prologue(insn_buf, direct_write, prog, SK_DROP);
}

static bool sk_skb_is_valid_access(int off, int size,
				   enum bpf_access_type type,
				   struct bpf_insn_access_aux *info)
{
	if (type == BPF_WRITE) {
		switch (off) {
		case bpf_ctx_range(struct __sk_buff, tc_index):
		case bpf_ctx_range(struct __sk_buff, priority):
			break;
		default:
			return false;
		}
	}

	switch (off) {
	case bpf_ctx_range(struct __sk_buff, mark):
	case bpf_ctx_range(struct __sk_buff, tc_classid):
		return false;
	case bpf_ctx_range(struct __sk_buff, data):
		info->reg_type = PTR_TO_PACKET;
		break;
	case bpf_ctx_range(struct __sk_buff, data_end):
		info->reg_type = PTR_TO_PACKET_END;
		break;
	}

	return bpf_skb_is_valid_access(off, size, type, info);
}

>>>>>>> bb176f67
static u32 bpf_convert_ctx_access(enum bpf_access_type type,
				  const struct bpf_insn *si,
				  struct bpf_insn *insn_buf,
				  struct bpf_prog *prog, u32 *target_size)
{
	struct bpf_insn *insn = insn_buf;
	int off;

	switch (si->off) {
	case offsetof(struct __sk_buff, len):
		*insn++ = BPF_LDX_MEM(BPF_W, si->dst_reg, si->src_reg,
				      bpf_target_off(struct sk_buff, len, 4,
						     target_size));
		break;

	case offsetof(struct __sk_buff, protocol):
		*insn++ = BPF_LDX_MEM(BPF_H, si->dst_reg, si->src_reg,
				      bpf_target_off(struct sk_buff, protocol, 2,
						     target_size));
		break;

	case offsetof(struct __sk_buff, vlan_proto):
		*insn++ = BPF_LDX_MEM(BPF_H, si->dst_reg, si->src_reg,
				      bpf_target_off(struct sk_buff, vlan_proto, 2,
						     target_size));
		break;

	case offsetof(struct __sk_buff, priority):
		if (type == BPF_WRITE)
			*insn++ = BPF_STX_MEM(BPF_W, si->dst_reg, si->src_reg,
					      bpf_target_off(struct sk_buff, priority, 4,
							     target_size));
		else
			*insn++ = BPF_LDX_MEM(BPF_W, si->dst_reg, si->src_reg,
					      bpf_target_off(struct sk_buff, priority, 4,
							     target_size));
		break;

	case offsetof(struct __sk_buff, ingress_ifindex):
		*insn++ = BPF_LDX_MEM(BPF_W, si->dst_reg, si->src_reg,
				      bpf_target_off(struct sk_buff, skb_iif, 4,
						     target_size));
		break;

	case offsetof(struct __sk_buff, ifindex):
		*insn++ = BPF_LDX_MEM(BPF_FIELD_SIZEOF(struct sk_buff, dev),
				      si->dst_reg, si->src_reg,
				      offsetof(struct sk_buff, dev));
		*insn++ = BPF_JMP_IMM(BPF_JEQ, si->dst_reg, 0, 1);
		*insn++ = BPF_LDX_MEM(BPF_W, si->dst_reg, si->dst_reg,
				      bpf_target_off(struct net_device, ifindex, 4,
						     target_size));
		break;

	case offsetof(struct __sk_buff, hash):
		*insn++ = BPF_LDX_MEM(BPF_W, si->dst_reg, si->src_reg,
				      bpf_target_off(struct sk_buff, hash, 4,
						     target_size));
		break;

	case offsetof(struct __sk_buff, mark):
		if (type == BPF_WRITE)
			*insn++ = BPF_STX_MEM(BPF_W, si->dst_reg, si->src_reg,
					      bpf_target_off(struct sk_buff, mark, 4,
							     target_size));
		else
			*insn++ = BPF_LDX_MEM(BPF_W, si->dst_reg, si->src_reg,
					      bpf_target_off(struct sk_buff, mark, 4,
							     target_size));
		break;

	case offsetof(struct __sk_buff, pkt_type):
		*target_size = 1;
		*insn++ = BPF_LDX_MEM(BPF_B, si->dst_reg, si->src_reg,
				      PKT_TYPE_OFFSET());
		*insn++ = BPF_ALU32_IMM(BPF_AND, si->dst_reg, PKT_TYPE_MAX);
#ifdef __BIG_ENDIAN_BITFIELD
		*insn++ = BPF_ALU32_IMM(BPF_RSH, si->dst_reg, 5);
#endif
		break;

	case offsetof(struct __sk_buff, queue_mapping):
		*insn++ = BPF_LDX_MEM(BPF_H, si->dst_reg, si->src_reg,
				      bpf_target_off(struct sk_buff, queue_mapping, 2,
						     target_size));
		break;

	case offsetof(struct __sk_buff, vlan_present):
	case offsetof(struct __sk_buff, vlan_tci):
		BUILD_BUG_ON(VLAN_TAG_PRESENT != 0x1000);

		*insn++ = BPF_LDX_MEM(BPF_H, si->dst_reg, si->src_reg,
				      bpf_target_off(struct sk_buff, vlan_tci, 2,
						     target_size));
		if (si->off == offsetof(struct __sk_buff, vlan_tci)) {
			*insn++ = BPF_ALU32_IMM(BPF_AND, si->dst_reg,
						~VLAN_TAG_PRESENT);
		} else {
			*insn++ = BPF_ALU32_IMM(BPF_RSH, si->dst_reg, 12);
			*insn++ = BPF_ALU32_IMM(BPF_AND, si->dst_reg, 1);
		}
		break;

	case offsetof(struct __sk_buff, cb[0]) ...
	     offsetofend(struct __sk_buff, cb[4]) - 1:
		BUILD_BUG_ON(FIELD_SIZEOF(struct qdisc_skb_cb, data) < 20);
		BUILD_BUG_ON((offsetof(struct sk_buff, cb) +
			      offsetof(struct qdisc_skb_cb, data)) %
			     sizeof(__u64));

		prog->cb_access = 1;
		off  = si->off;
		off -= offsetof(struct __sk_buff, cb[0]);
		off += offsetof(struct sk_buff, cb);
		off += offsetof(struct qdisc_skb_cb, data);
		if (type == BPF_WRITE)
			*insn++ = BPF_STX_MEM(BPF_SIZE(si->code), si->dst_reg,
					      si->src_reg, off);
		else
			*insn++ = BPF_LDX_MEM(BPF_SIZE(si->code), si->dst_reg,
					      si->src_reg, off);
		break;

	case offsetof(struct __sk_buff, tc_classid):
		BUILD_BUG_ON(FIELD_SIZEOF(struct qdisc_skb_cb, tc_classid) != 2);

		off  = si->off;
		off -= offsetof(struct __sk_buff, tc_classid);
		off += offsetof(struct sk_buff, cb);
		off += offsetof(struct qdisc_skb_cb, tc_classid);
		*target_size = 2;
		if (type == BPF_WRITE)
			*insn++ = BPF_STX_MEM(BPF_H, si->dst_reg,
					      si->src_reg, off);
		else
			*insn++ = BPF_LDX_MEM(BPF_H, si->dst_reg,
					      si->src_reg, off);
		break;

	case offsetof(struct __sk_buff, data):
		*insn++ = BPF_LDX_MEM(BPF_FIELD_SIZEOF(struct sk_buff, data),
				      si->dst_reg, si->src_reg,
				      offsetof(struct sk_buff, data));
		break;

	case offsetof(struct __sk_buff, data_end):
		off  = si->off;
		off -= offsetof(struct __sk_buff, data_end);
		off += offsetof(struct sk_buff, cb);
		off += offsetof(struct bpf_skb_data_end, data_end);
		*insn++ = BPF_LDX_MEM(BPF_SIZEOF(void *), si->dst_reg,
				      si->src_reg, off);
		break;

	case offsetof(struct __sk_buff, tc_index):
#ifdef CONFIG_NET_SCHED
		if (type == BPF_WRITE)
			*insn++ = BPF_STX_MEM(BPF_H, si->dst_reg, si->src_reg,
					      bpf_target_off(struct sk_buff, tc_index, 2,
							     target_size));
		else
			*insn++ = BPF_LDX_MEM(BPF_H, si->dst_reg, si->src_reg,
					      bpf_target_off(struct sk_buff, tc_index, 2,
							     target_size));
#else
		*target_size = 2;
		if (type == BPF_WRITE)
			*insn++ = BPF_MOV64_REG(si->dst_reg, si->dst_reg);
		else
			*insn++ = BPF_MOV64_IMM(si->dst_reg, 0);
#endif
		break;

	case offsetof(struct __sk_buff, napi_id):
#if defined(CONFIG_NET_RX_BUSY_POLL)
		*insn++ = BPF_LDX_MEM(BPF_W, si->dst_reg, si->src_reg,
				      bpf_target_off(struct sk_buff, napi_id, 4,
						     target_size));
		*insn++ = BPF_JMP_IMM(BPF_JGE, si->dst_reg, MIN_NAPI_ID, 1);
		*insn++ = BPF_MOV64_IMM(si->dst_reg, 0);
#else
		*target_size = 4;
		*insn++ = BPF_MOV64_IMM(si->dst_reg, 0);
#endif
		break;
	case offsetof(struct __sk_buff, family):
		BUILD_BUG_ON(FIELD_SIZEOF(struct sock_common, skc_family) != 2);

		*insn++ = BPF_LDX_MEM(BPF_FIELD_SIZEOF(struct sk_buff, sk),
				      si->dst_reg, si->src_reg,
				      offsetof(struct sk_buff, sk));
		*insn++ = BPF_LDX_MEM(BPF_H, si->dst_reg, si->dst_reg,
				      bpf_target_off(struct sock_common,
						     skc_family,
						     2, target_size));
		break;
	case offsetof(struct __sk_buff, remote_ip4):
		BUILD_BUG_ON(FIELD_SIZEOF(struct sock_common, skc_daddr) != 4);

		*insn++ = BPF_LDX_MEM(BPF_FIELD_SIZEOF(struct sk_buff, sk),
				      si->dst_reg, si->src_reg,
				      offsetof(struct sk_buff, sk));
		*insn++ = BPF_LDX_MEM(BPF_W, si->dst_reg, si->dst_reg,
				      bpf_target_off(struct sock_common,
						     skc_daddr,
						     4, target_size));
		break;
	case offsetof(struct __sk_buff, local_ip4):
		BUILD_BUG_ON(FIELD_SIZEOF(struct sock_common,
					  skc_rcv_saddr) != 4);

		*insn++ = BPF_LDX_MEM(BPF_FIELD_SIZEOF(struct sk_buff, sk),
				      si->dst_reg, si->src_reg,
				      offsetof(struct sk_buff, sk));
		*insn++ = BPF_LDX_MEM(BPF_W, si->dst_reg, si->dst_reg,
				      bpf_target_off(struct sock_common,
						     skc_rcv_saddr,
						     4, target_size));
		break;
	case offsetof(struct __sk_buff, remote_ip6[0]) ...
	     offsetof(struct __sk_buff, remote_ip6[3]):
#if IS_ENABLED(CONFIG_IPV6)
		BUILD_BUG_ON(FIELD_SIZEOF(struct sock_common,
					  skc_v6_daddr.s6_addr32[0]) != 4);

		off = si->off;
		off -= offsetof(struct __sk_buff, remote_ip6[0]);

		*insn++ = BPF_LDX_MEM(BPF_FIELD_SIZEOF(struct sk_buff, sk),
				      si->dst_reg, si->src_reg,
				      offsetof(struct sk_buff, sk));
		*insn++ = BPF_LDX_MEM(BPF_W, si->dst_reg, si->dst_reg,
				      offsetof(struct sock_common,
					       skc_v6_daddr.s6_addr32[0]) +
				      off);
#else
		*insn++ = BPF_MOV32_IMM(si->dst_reg, 0);
#endif
		break;
	case offsetof(struct __sk_buff, local_ip6[0]) ...
	     offsetof(struct __sk_buff, local_ip6[3]):
#if IS_ENABLED(CONFIG_IPV6)
		BUILD_BUG_ON(FIELD_SIZEOF(struct sock_common,
					  skc_v6_rcv_saddr.s6_addr32[0]) != 4);

		off = si->off;
		off -= offsetof(struct __sk_buff, local_ip6[0]);

		*insn++ = BPF_LDX_MEM(BPF_FIELD_SIZEOF(struct sk_buff, sk),
				      si->dst_reg, si->src_reg,
				      offsetof(struct sk_buff, sk));
		*insn++ = BPF_LDX_MEM(BPF_W, si->dst_reg, si->dst_reg,
				      offsetof(struct sock_common,
					       skc_v6_rcv_saddr.s6_addr32[0]) +
				      off);
#else
		*insn++ = BPF_MOV32_IMM(si->dst_reg, 0);
#endif
		break;

	case offsetof(struct __sk_buff, remote_port):
		BUILD_BUG_ON(FIELD_SIZEOF(struct sock_common, skc_dport) != 2);

		*insn++ = BPF_LDX_MEM(BPF_FIELD_SIZEOF(struct sk_buff, sk),
				      si->dst_reg, si->src_reg,
				      offsetof(struct sk_buff, sk));
		*insn++ = BPF_LDX_MEM(BPF_H, si->dst_reg, si->dst_reg,
				      bpf_target_off(struct sock_common,
						     skc_dport,
						     2, target_size));
#ifndef __BIG_ENDIAN_BITFIELD
		*insn++ = BPF_ALU32_IMM(BPF_LSH, si->dst_reg, 16);
#endif
		break;

	case offsetof(struct __sk_buff, local_port):
		BUILD_BUG_ON(FIELD_SIZEOF(struct sock_common, skc_num) != 2);

		*insn++ = BPF_LDX_MEM(BPF_FIELD_SIZEOF(struct sk_buff, sk),
				      si->dst_reg, si->src_reg,
				      offsetof(struct sk_buff, sk));
		*insn++ = BPF_LDX_MEM(BPF_H, si->dst_reg, si->dst_reg,
				      bpf_target_off(struct sock_common,
						     skc_num, 2, target_size));
		break;
	}

	return insn - insn_buf;
}

static u32 sock_filter_convert_ctx_access(enum bpf_access_type type,
					  const struct bpf_insn *si,
					  struct bpf_insn *insn_buf,
					  struct bpf_prog *prog, u32 *target_size)
{
	struct bpf_insn *insn = insn_buf;

	switch (si->off) {
	case offsetof(struct bpf_sock, bound_dev_if):
		BUILD_BUG_ON(FIELD_SIZEOF(struct sock, sk_bound_dev_if) != 4);

		if (type == BPF_WRITE)
			*insn++ = BPF_STX_MEM(BPF_W, si->dst_reg, si->src_reg,
					offsetof(struct sock, sk_bound_dev_if));
		else
			*insn++ = BPF_LDX_MEM(BPF_W, si->dst_reg, si->src_reg,
				      offsetof(struct sock, sk_bound_dev_if));
		break;

	case offsetof(struct bpf_sock, mark):
		BUILD_BUG_ON(FIELD_SIZEOF(struct sock, sk_mark) != 4);

		if (type == BPF_WRITE)
			*insn++ = BPF_STX_MEM(BPF_W, si->dst_reg, si->src_reg,
					offsetof(struct sock, sk_mark));
		else
			*insn++ = BPF_LDX_MEM(BPF_W, si->dst_reg, si->src_reg,
				      offsetof(struct sock, sk_mark));
		break;

	case offsetof(struct bpf_sock, priority):
		BUILD_BUG_ON(FIELD_SIZEOF(struct sock, sk_priority) != 4);

		if (type == BPF_WRITE)
			*insn++ = BPF_STX_MEM(BPF_W, si->dst_reg, si->src_reg,
					offsetof(struct sock, sk_priority));
		else
			*insn++ = BPF_LDX_MEM(BPF_W, si->dst_reg, si->src_reg,
				      offsetof(struct sock, sk_priority));
		break;

	case offsetof(struct bpf_sock, family):
		BUILD_BUG_ON(FIELD_SIZEOF(struct sock, sk_family) != 2);

		*insn++ = BPF_LDX_MEM(BPF_H, si->dst_reg, si->src_reg,
				      offsetof(struct sock, sk_family));
		break;

	case offsetof(struct bpf_sock, type):
		*insn++ = BPF_LDX_MEM(BPF_W, si->dst_reg, si->src_reg,
				      offsetof(struct sock, __sk_flags_offset));
		*insn++ = BPF_ALU32_IMM(BPF_AND, si->dst_reg, SK_FL_TYPE_MASK);
		*insn++ = BPF_ALU32_IMM(BPF_RSH, si->dst_reg, SK_FL_TYPE_SHIFT);
		break;

	case offsetof(struct bpf_sock, protocol):
		*insn++ = BPF_LDX_MEM(BPF_W, si->dst_reg, si->src_reg,
				      offsetof(struct sock, __sk_flags_offset));
		*insn++ = BPF_ALU32_IMM(BPF_AND, si->dst_reg, SK_FL_PROTO_MASK);
		*insn++ = BPF_ALU32_IMM(BPF_RSH, si->dst_reg, SK_FL_PROTO_SHIFT);
		break;
	}

	return insn - insn_buf;
}

static u32 tc_cls_act_convert_ctx_access(enum bpf_access_type type,
					 const struct bpf_insn *si,
					 struct bpf_insn *insn_buf,
					 struct bpf_prog *prog, u32 *target_size)
{
	struct bpf_insn *insn = insn_buf;

	switch (si->off) {
	case offsetof(struct __sk_buff, ifindex):
		*insn++ = BPF_LDX_MEM(BPF_FIELD_SIZEOF(struct sk_buff, dev),
				      si->dst_reg, si->src_reg,
				      offsetof(struct sk_buff, dev));
		*insn++ = BPF_LDX_MEM(BPF_W, si->dst_reg, si->dst_reg,
				      bpf_target_off(struct net_device, ifindex, 4,
						     target_size));
		break;
	default:
		return bpf_convert_ctx_access(type, si, insn_buf, prog,
					      target_size);
	}

	return insn - insn_buf;
}

static u32 xdp_convert_ctx_access(enum bpf_access_type type,
				  const struct bpf_insn *si,
				  struct bpf_insn *insn_buf,
				  struct bpf_prog *prog, u32 *target_size)
{
	struct bpf_insn *insn = insn_buf;

	switch (si->off) {
	case offsetof(struct xdp_md, data):
		*insn++ = BPF_LDX_MEM(BPF_FIELD_SIZEOF(struct xdp_buff, data),
				      si->dst_reg, si->src_reg,
				      offsetof(struct xdp_buff, data));
		break;
	case offsetof(struct xdp_md, data_end):
		*insn++ = BPF_LDX_MEM(BPF_FIELD_SIZEOF(struct xdp_buff, data_end),
				      si->dst_reg, si->src_reg,
				      offsetof(struct xdp_buff, data_end));
		break;
	}

	return insn - insn_buf;
}

static u32 sock_ops_convert_ctx_access(enum bpf_access_type type,
				       const struct bpf_insn *si,
				       struct bpf_insn *insn_buf,
				       struct bpf_prog *prog,
				       u32 *target_size)
{
	struct bpf_insn *insn = insn_buf;
	int off;

	switch (si->off) {
	case offsetof(struct bpf_sock_ops, op) ...
	     offsetof(struct bpf_sock_ops, replylong[3]):
		BUILD_BUG_ON(FIELD_SIZEOF(struct bpf_sock_ops, op) !=
			     FIELD_SIZEOF(struct bpf_sock_ops_kern, op));
		BUILD_BUG_ON(FIELD_SIZEOF(struct bpf_sock_ops, reply) !=
			     FIELD_SIZEOF(struct bpf_sock_ops_kern, reply));
		BUILD_BUG_ON(FIELD_SIZEOF(struct bpf_sock_ops, replylong) !=
			     FIELD_SIZEOF(struct bpf_sock_ops_kern, replylong));
		off = si->off;
		off -= offsetof(struct bpf_sock_ops, op);
		off += offsetof(struct bpf_sock_ops_kern, op);
		if (type == BPF_WRITE)
			*insn++ = BPF_STX_MEM(BPF_W, si->dst_reg, si->src_reg,
					      off);
		else
			*insn++ = BPF_LDX_MEM(BPF_W, si->dst_reg, si->src_reg,
					      off);
		break;

	case offsetof(struct bpf_sock_ops, family):
		BUILD_BUG_ON(FIELD_SIZEOF(struct sock_common, skc_family) != 2);

		*insn++ = BPF_LDX_MEM(BPF_FIELD_SIZEOF(
					      struct bpf_sock_ops_kern, sk),
				      si->dst_reg, si->src_reg,
				      offsetof(struct bpf_sock_ops_kern, sk));
		*insn++ = BPF_LDX_MEM(BPF_H, si->dst_reg, si->dst_reg,
				      offsetof(struct sock_common, skc_family));
		break;

	case offsetof(struct bpf_sock_ops, remote_ip4):
		BUILD_BUG_ON(FIELD_SIZEOF(struct sock_common, skc_daddr) != 4);

		*insn++ = BPF_LDX_MEM(BPF_FIELD_SIZEOF(
						struct bpf_sock_ops_kern, sk),
				      si->dst_reg, si->src_reg,
				      offsetof(struct bpf_sock_ops_kern, sk));
		*insn++ = BPF_LDX_MEM(BPF_W, si->dst_reg, si->dst_reg,
				      offsetof(struct sock_common, skc_daddr));
		break;

	case offsetof(struct bpf_sock_ops, local_ip4):
		BUILD_BUG_ON(FIELD_SIZEOF(struct sock_common, skc_rcv_saddr) != 4);

		*insn++ = BPF_LDX_MEM(BPF_FIELD_SIZEOF(
					      struct bpf_sock_ops_kern, sk),
				      si->dst_reg, si->src_reg,
				      offsetof(struct bpf_sock_ops_kern, sk));
		*insn++ = BPF_LDX_MEM(BPF_W, si->dst_reg, si->dst_reg,
				      offsetof(struct sock_common,
					       skc_rcv_saddr));
		break;

	case offsetof(struct bpf_sock_ops, remote_ip6[0]) ...
	     offsetof(struct bpf_sock_ops, remote_ip6[3]):
#if IS_ENABLED(CONFIG_IPV6)
		BUILD_BUG_ON(FIELD_SIZEOF(struct sock_common,
					  skc_v6_daddr.s6_addr32[0]) != 4);

		off = si->off;
		off -= offsetof(struct bpf_sock_ops, remote_ip6[0]);
		*insn++ = BPF_LDX_MEM(BPF_FIELD_SIZEOF(
						struct bpf_sock_ops_kern, sk),
				      si->dst_reg, si->src_reg,
				      offsetof(struct bpf_sock_ops_kern, sk));
		*insn++ = BPF_LDX_MEM(BPF_W, si->dst_reg, si->dst_reg,
				      offsetof(struct sock_common,
					       skc_v6_daddr.s6_addr32[0]) +
				      off);
#else
		*insn++ = BPF_MOV32_IMM(si->dst_reg, 0);
#endif
		break;

	case offsetof(struct bpf_sock_ops, local_ip6[0]) ...
	     offsetof(struct bpf_sock_ops, local_ip6[3]):
#if IS_ENABLED(CONFIG_IPV6)
		BUILD_BUG_ON(FIELD_SIZEOF(struct sock_common,
					  skc_v6_rcv_saddr.s6_addr32[0]) != 4);

		off = si->off;
		off -= offsetof(struct bpf_sock_ops, local_ip6[0]);
		*insn++ = BPF_LDX_MEM(BPF_FIELD_SIZEOF(
						struct bpf_sock_ops_kern, sk),
				      si->dst_reg, si->src_reg,
				      offsetof(struct bpf_sock_ops_kern, sk));
		*insn++ = BPF_LDX_MEM(BPF_W, si->dst_reg, si->dst_reg,
				      offsetof(struct sock_common,
					       skc_v6_rcv_saddr.s6_addr32[0]) +
				      off);
#else
		*insn++ = BPF_MOV32_IMM(si->dst_reg, 0);
#endif
		break;

	case offsetof(struct bpf_sock_ops, remote_port):
		BUILD_BUG_ON(FIELD_SIZEOF(struct sock_common, skc_dport) != 2);

		*insn++ = BPF_LDX_MEM(BPF_FIELD_SIZEOF(
						struct bpf_sock_ops_kern, sk),
				      si->dst_reg, si->src_reg,
				      offsetof(struct bpf_sock_ops_kern, sk));
		*insn++ = BPF_LDX_MEM(BPF_H, si->dst_reg, si->dst_reg,
				      offsetof(struct sock_common, skc_dport));
#ifndef __BIG_ENDIAN_BITFIELD
		*insn++ = BPF_ALU32_IMM(BPF_LSH, si->dst_reg, 16);
#endif
		break;

	case offsetof(struct bpf_sock_ops, local_port):
		BUILD_BUG_ON(FIELD_SIZEOF(struct sock_common, skc_num) != 2);

		*insn++ = BPF_LDX_MEM(BPF_FIELD_SIZEOF(
						struct bpf_sock_ops_kern, sk),
				      si->dst_reg, si->src_reg,
				      offsetof(struct bpf_sock_ops_kern, sk));
		*insn++ = BPF_LDX_MEM(BPF_H, si->dst_reg, si->dst_reg,
				      offsetof(struct sock_common, skc_num));
		break;
	}
	return insn - insn_buf;
}

const struct bpf_verifier_ops sk_filter_prog_ops = {
	.get_func_proto		= sk_filter_func_proto,
	.is_valid_access	= sk_filter_is_valid_access,
	.convert_ctx_access	= bpf_convert_ctx_access,
};

const struct bpf_verifier_ops tc_cls_act_prog_ops = {
	.get_func_proto		= tc_cls_act_func_proto,
	.is_valid_access	= tc_cls_act_is_valid_access,
	.convert_ctx_access	= tc_cls_act_convert_ctx_access,
	.gen_prologue		= tc_cls_act_prologue,
	.test_run		= bpf_prog_test_run_skb,
};

const struct bpf_verifier_ops xdp_prog_ops = {
	.get_func_proto		= xdp_func_proto,
	.is_valid_access	= xdp_is_valid_access,
	.convert_ctx_access	= xdp_convert_ctx_access,
	.test_run		= bpf_prog_test_run_xdp,
};

const struct bpf_verifier_ops cg_skb_prog_ops = {
	.get_func_proto		= sk_filter_func_proto,
	.is_valid_access	= sk_filter_is_valid_access,
	.convert_ctx_access	= bpf_convert_ctx_access,
	.test_run		= bpf_prog_test_run_skb,
};

const struct bpf_verifier_ops lwt_inout_prog_ops = {
	.get_func_proto		= lwt_inout_func_proto,
	.is_valid_access	= lwt_is_valid_access,
	.convert_ctx_access	= bpf_convert_ctx_access,
	.test_run		= bpf_prog_test_run_skb,
};

const struct bpf_verifier_ops lwt_xmit_prog_ops = {
	.get_func_proto		= lwt_xmit_func_proto,
	.is_valid_access	= lwt_is_valid_access,
	.convert_ctx_access	= bpf_convert_ctx_access,
	.gen_prologue		= tc_cls_act_prologue,
	.test_run		= bpf_prog_test_run_skb,
};

const struct bpf_verifier_ops cg_sock_prog_ops = {
	.get_func_proto		= sock_filter_func_proto,
	.is_valid_access	= sock_filter_is_valid_access,
	.convert_ctx_access	= sock_filter_convert_ctx_access,
};

const struct bpf_verifier_ops sock_ops_prog_ops = {
	.get_func_proto		= sock_ops_func_proto,
	.is_valid_access	= sock_ops_is_valid_access,
	.convert_ctx_access	= sock_ops_convert_ctx_access,
};

<<<<<<< HEAD
=======
const struct bpf_verifier_ops sk_skb_prog_ops = {
	.get_func_proto		= sk_skb_func_proto,
	.is_valid_access	= sk_skb_is_valid_access,
	.convert_ctx_access	= bpf_convert_ctx_access,
	.gen_prologue		= sk_skb_prologue,
};

>>>>>>> bb176f67
int sk_detach_filter(struct sock *sk)
{
	int ret = -ENOENT;
	struct sk_filter *filter;

	if (sock_flag(sk, SOCK_FILTER_LOCKED))
		return -EPERM;

	filter = rcu_dereference_protected(sk->sk_filter,
					   lockdep_sock_is_held(sk));
	if (filter) {
		RCU_INIT_POINTER(sk->sk_filter, NULL);
		sk_filter_uncharge(sk, filter);
		ret = 0;
	}

	return ret;
}
EXPORT_SYMBOL_GPL(sk_detach_filter);

int sk_get_filter(struct sock *sk, struct sock_filter __user *ubuf,
		  unsigned int len)
{
	struct sock_fprog_kern *fprog;
	struct sk_filter *filter;
	int ret = 0;

	lock_sock(sk);
	filter = rcu_dereference_protected(sk->sk_filter,
					   lockdep_sock_is_held(sk));
	if (!filter)
		goto out;

	/* We're copying the filter that has been originally attached,
	 * so no conversion/decode needed anymore. eBPF programs that
	 * have no original program cannot be dumped through this.
	 */
	ret = -EACCES;
	fprog = filter->prog->orig_prog;
	if (!fprog)
		goto out;

	ret = fprog->len;
	if (!len)
		/* User space only enquires number of filter blocks. */
		goto out;

	ret = -EINVAL;
	if (len < fprog->len)
		goto out;

	ret = -EFAULT;
	if (copy_to_user(ubuf, fprog->filter, bpf_classic_proglen(fprog)))
		goto out;

	/* Instead of bytes, the API requests to return the number
	 * of filter blocks.
	 */
	ret = fprog->len;
out:
	release_sock(sk);
	return ret;
}<|MERGE_RESOLUTION|>--- conflicted
+++ resolved
@@ -55,10 +55,7 @@
 #include <net/sock_reuseport.h>
 #include <net/busy_poll.h>
 #include <net/tcp.h>
-<<<<<<< HEAD
-=======
 #include <linux/bpf_trace.h>
->>>>>>> bb176f67
 
 /**
  *	sk_filter_trim_cap - run a packet through a socket filter
@@ -3064,109 +3061,6 @@
 
 BPF_CALL_5(bpf_setsockopt, struct bpf_sock_ops_kern *, bpf_sock,
 	   int, level, int, optname, char *, optval, int, optlen)
-<<<<<<< HEAD
-{
-	struct sock *sk = bpf_sock->sk;
-	int ret = 0;
-	int val;
-
-	if (!sk_fullsock(sk))
-		return -EINVAL;
-
-	if (level == SOL_SOCKET) {
-		if (optlen != sizeof(int))
-			return -EINVAL;
-		val = *((int *)optval);
-
-		/* Only some socketops are supported */
-		switch (optname) {
-		case SO_RCVBUF:
-			sk->sk_userlocks |= SOCK_RCVBUF_LOCK;
-			sk->sk_rcvbuf = max_t(int, val * 2, SOCK_MIN_RCVBUF);
-			break;
-		case SO_SNDBUF:
-			sk->sk_userlocks |= SOCK_SNDBUF_LOCK;
-			sk->sk_sndbuf = max_t(int, val * 2, SOCK_MIN_SNDBUF);
-			break;
-		case SO_MAX_PACING_RATE:
-			sk->sk_max_pacing_rate = val;
-			sk->sk_pacing_rate = min(sk->sk_pacing_rate,
-						 sk->sk_max_pacing_rate);
-			break;
-		case SO_PRIORITY:
-			sk->sk_priority = val;
-			break;
-		case SO_RCVLOWAT:
-			if (val < 0)
-				val = INT_MAX;
-			sk->sk_rcvlowat = val ? : 1;
-			break;
-		case SO_MARK:
-			sk->sk_mark = val;
-			break;
-		default:
-			ret = -EINVAL;
-		}
-#ifdef CONFIG_INET
-	} else if (level == SOL_TCP &&
-		   sk->sk_prot->setsockopt == tcp_setsockopt) {
-		if (optname == TCP_CONGESTION) {
-			char name[TCP_CA_NAME_MAX];
-			bool reinit = bpf_sock->op > BPF_SOCK_OPS_NEEDS_ECN;
-
-			strncpy(name, optval, min_t(long, optlen,
-						    TCP_CA_NAME_MAX-1));
-			name[TCP_CA_NAME_MAX-1] = 0;
-			ret = tcp_set_congestion_control(sk, name, false, reinit);
-		} else {
-			struct tcp_sock *tp = tcp_sk(sk);
-
-			if (optlen != sizeof(int))
-				return -EINVAL;
-
-			val = *((int *)optval);
-			/* Only some options are supported */
-			switch (optname) {
-			case TCP_BPF_IW:
-				if (val <= 0 || tp->data_segs_out > 0)
-					ret = -EINVAL;
-				else
-					tp->snd_cwnd = val;
-				break;
-			case TCP_BPF_SNDCWND_CLAMP:
-				if (val <= 0) {
-					ret = -EINVAL;
-				} else {
-					tp->snd_cwnd_clamp = val;
-					tp->snd_ssthresh = val;
-				}
-				break;
-			default:
-				ret = -EINVAL;
-			}
-		}
-#endif
-	} else {
-		ret = -EINVAL;
-	}
-	return ret;
-}
-
-static const struct bpf_func_proto bpf_setsockopt_proto = {
-	.func		= bpf_setsockopt,
-	.gpl_only	= true,
-	.ret_type	= RET_INTEGER,
-	.arg1_type	= ARG_PTR_TO_CTX,
-	.arg2_type	= ARG_ANYTHING,
-	.arg3_type	= ARG_ANYTHING,
-	.arg4_type	= ARG_PTR_TO_MEM,
-	.arg5_type	= ARG_CONST_SIZE,
-};
-
-static const struct bpf_func_proto *
-bpf_base_func_proto(enum bpf_func_id func_id)
-=======
->>>>>>> bb176f67
 {
 	struct sock *sk = bpf_sock->sk;
 	int ret = 0;
@@ -3441,8 +3335,6 @@
 	switch (func_id) {
 	case BPF_FUNC_setsockopt:
 		return &bpf_setsockopt_proto;
-<<<<<<< HEAD
-=======
 	case BPF_FUNC_sock_map_update:
 		return &bpf_sock_map_update_proto;
 	default:
@@ -3469,7 +3361,6 @@
 		return &bpf_get_socket_uid_proto;
 	case BPF_FUNC_sk_redirect_map:
 		return &bpf_sk_redirect_map_proto;
->>>>>>> bb176f67
 	default:
 		return bpf_base_func_proto(func_id);
 	}
@@ -3527,13 +3418,10 @@
 		if (off + size > offsetofend(struct __sk_buff, cb[4]))
 			return false;
 		break;
-<<<<<<< HEAD
-=======
 	case bpf_ctx_range_till(struct __sk_buff, remote_ip6[0], remote_ip6[3]):
 	case bpf_ctx_range_till(struct __sk_buff, local_ip6[0], local_ip6[3]):
 	case bpf_ctx_range_till(struct __sk_buff, remote_ip4, remote_ip4):
 	case bpf_ctx_range_till(struct __sk_buff, local_ip4, local_ip4):
->>>>>>> bb176f67
 	case bpf_ctx_range(struct __sk_buff, data):
 	case bpf_ctx_range(struct __sk_buff, data_end):
 		if (size != size_default)
@@ -3562,10 +3450,7 @@
 	case bpf_ctx_range(struct __sk_buff, tc_classid):
 	case bpf_ctx_range(struct __sk_buff, data):
 	case bpf_ctx_range(struct __sk_buff, data_end):
-<<<<<<< HEAD
-=======
 	case bpf_ctx_range_till(struct __sk_buff, family, local_port):
->>>>>>> bb176f67
 		return false;
 	}
 
@@ -3587,10 +3472,7 @@
 {
 	switch (off) {
 	case bpf_ctx_range(struct __sk_buff, tc_classid):
-<<<<<<< HEAD
-=======
 	case bpf_ctx_range_till(struct __sk_buff, family, local_port):
->>>>>>> bb176f67
 		return false;
 	}
 
@@ -3790,8 +3672,6 @@
 	return __is_valid_sock_ops_access(off, size);
 }
 
-<<<<<<< HEAD
-=======
 static int sk_skb_prologue(struct bpf_insn *insn_buf, bool direct_write,
 			   const struct bpf_prog *prog)
 {
@@ -3827,7 +3707,6 @@
 	return bpf_skb_is_valid_access(off, size, type, info);
 }
 
->>>>>>> bb176f67
 static u32 bpf_convert_ctx_access(enum bpf_access_type type,
 				  const struct bpf_insn *si,
 				  struct bpf_insn *insn_buf,
@@ -4419,8 +4298,6 @@
 	.convert_ctx_access	= sock_ops_convert_ctx_access,
 };
 
-<<<<<<< HEAD
-=======
 const struct bpf_verifier_ops sk_skb_prog_ops = {
 	.get_func_proto		= sk_skb_func_proto,
 	.is_valid_access	= sk_skb_is_valid_access,
@@ -4428,7 +4305,6 @@
 	.gen_prologue		= sk_skb_prologue,
 };
 
->>>>>>> bb176f67
 int sk_detach_filter(struct sock *sk)
 {
 	int ret = -ENOENT;
