// SPDX-License-Identifier: GPL-2.0

#include <linux/linkage.h>
#include <linux/errno.h>

#include <asm/unistd.h>

#ifdef CONFIG_ARCH_HAS_SYSCALL_WRAPPER
/* Architectures may override COND_SYSCALL and COND_SYSCALL_COMPAT */
#include <asm/syscall_wrapper.h>
#endif /* CONFIG_ARCH_HAS_SYSCALL_WRAPPER */

/*  we can't #include <linux/syscalls.h> here,
    but tell gcc to not warn with -Wmissing-prototypes  */
asmlinkage long sys_ni_syscall(void);

/*
 * Non-implemented system calls get redirected here.
 */
asmlinkage long sys_ni_syscall(void)
{
	return -ENOSYS;
}

#ifndef COND_SYSCALL
#define COND_SYSCALL(name) cond_syscall(sys_##name)
#endif /* COND_SYSCALL */

#ifndef COND_SYSCALL_COMPAT
#define COND_SYSCALL_COMPAT(name) cond_syscall(compat_sys_##name)
#endif /* COND_SYSCALL_COMPAT */

/*
 * This list is kept in the same order as include/uapi/asm-generic/unistd.h.
 * Architecture specific entries go below, followed by deprecated or obsolete
 * system calls.
 */

COND_SYSCALL(io_setup);
COND_SYSCALL_COMPAT(io_setup);
COND_SYSCALL(io_destroy);
COND_SYSCALL(io_submit);
COND_SYSCALL_COMPAT(io_submit);
COND_SYSCALL(io_cancel);
COND_SYSCALL(io_getevents_time32);
COND_SYSCALL(io_getevents);
COND_SYSCALL(io_pgetevents_time32);
COND_SYSCALL(io_pgetevents);
COND_SYSCALL_COMPAT(io_pgetevents_time32);
COND_SYSCALL_COMPAT(io_pgetevents);
COND_SYSCALL(io_uring_setup);
COND_SYSCALL(io_uring_enter);
COND_SYSCALL(io_uring_register);

/* fs/xattr.c */

/* fs/dcache.c */

/* fs/cookies.c */
COND_SYSCALL(lookup_dcookie);
COND_SYSCALL_COMPAT(lookup_dcookie);

/* fs/eventfd.c */
COND_SYSCALL(eventfd2);

/* fs/eventfd.c */
COND_SYSCALL(epoll_create1);
COND_SYSCALL(epoll_ctl);
COND_SYSCALL(epoll_pwait);
COND_SYSCALL_COMPAT(epoll_pwait);

/* fs/fcntl.c */

/* fs/inotify_user.c */
COND_SYSCALL(inotify_init1);
COND_SYSCALL(inotify_add_watch);
COND_SYSCALL(inotify_rm_watch);

/* fs/ioctl.c */

/* fs/ioprio.c */
COND_SYSCALL(ioprio_set);
COND_SYSCALL(ioprio_get);

/* fs/locks.c */
COND_SYSCALL(flock);

/* fs/namei.c */

/* fs/namespace.c */

/* fs/nfsctl.c */

/* fs/open.c */

/* fs/pipe.c */

/* fs/quota.c */
COND_SYSCALL(quotactl);

/* fs/readdir.c */

/* fs/read_write.c */

/* fs/sendfile.c */

/* fs/select.c */

/* fs/signalfd.c */
COND_SYSCALL(signalfd4);
COND_SYSCALL_COMPAT(signalfd4);

/* fs/splice.c */

/* fs/stat.c */

/* fs/sync.c */

/* fs/timerfd.c */
COND_SYSCALL(timerfd_create);
COND_SYSCALL(timerfd_settime);
COND_SYSCALL(timerfd_settime32);
COND_SYSCALL(timerfd_gettime);
COND_SYSCALL(timerfd_gettime32);

/* fs/utimes.c */

/* kernel/acct.c */
COND_SYSCALL(acct);

/* kernel/capability.c */
COND_SYSCALL(capget);
COND_SYSCALL(capset);

/* kernel/exec_domain.c */

/* kernel/exit.c */

/* kernel/fork.c */

/* kernel/futex.c */
COND_SYSCALL(futex);
COND_SYSCALL(futex_time32);
COND_SYSCALL(set_robust_list);
COND_SYSCALL_COMPAT(set_robust_list);
COND_SYSCALL(get_robust_list);
COND_SYSCALL_COMPAT(get_robust_list);

/* kernel/hrtimer.c */

/* kernel/itimer.c */

/* kernel/kexec.c */
COND_SYSCALL(kexec_load);
COND_SYSCALL_COMPAT(kexec_load);

/* kernel/module.c */
COND_SYSCALL(init_module);
COND_SYSCALL(delete_module);

/* kernel/posix-timers.c */

/* kernel/printk.c */
COND_SYSCALL(syslog);

/* kernel/ptrace.c */

/* kernel/sched/core.c */

<<<<<<< HEAD
/* kernel/signal.c */
COND_SYSCALL(pidfd_send_signal);

=======
>>>>>>> 0ecfebd2
/* kernel/sys.c */
COND_SYSCALL(setregid);
COND_SYSCALL(setgid);
COND_SYSCALL(setreuid);
COND_SYSCALL(setuid);
COND_SYSCALL(setresuid);
COND_SYSCALL(getresuid);
COND_SYSCALL(setresgid);
COND_SYSCALL(getresgid);
COND_SYSCALL(setfsuid);
COND_SYSCALL(setfsgid);
COND_SYSCALL(setgroups);
COND_SYSCALL(getgroups);

/* kernel/time.c */

/* kernel/timer.c */

/* ipc/mqueue.c */
COND_SYSCALL(mq_open);
COND_SYSCALL_COMPAT(mq_open);
COND_SYSCALL(mq_unlink);
COND_SYSCALL(mq_timedsend);
COND_SYSCALL(mq_timedsend_time32);
COND_SYSCALL(mq_timedreceive);
COND_SYSCALL(mq_timedreceive_time32);
COND_SYSCALL(mq_notify);
COND_SYSCALL_COMPAT(mq_notify);
COND_SYSCALL(mq_getsetattr);
COND_SYSCALL_COMPAT(mq_getsetattr);

/* ipc/msg.c */
COND_SYSCALL(msgget);
COND_SYSCALL(old_msgctl);
COND_SYSCALL(msgctl);
COND_SYSCALL_COMPAT(msgctl);
COND_SYSCALL_COMPAT(old_msgctl);
COND_SYSCALL(msgrcv);
COND_SYSCALL_COMPAT(msgrcv);
COND_SYSCALL(msgsnd);
COND_SYSCALL_COMPAT(msgsnd);

/* ipc/sem.c */
COND_SYSCALL(semget);
COND_SYSCALL(old_semctl);
COND_SYSCALL(semctl);
COND_SYSCALL_COMPAT(semctl);
COND_SYSCALL_COMPAT(old_semctl);
COND_SYSCALL(semtimedop);
COND_SYSCALL(semtimedop_time32);
COND_SYSCALL(semop);

/* ipc/shm.c */
COND_SYSCALL(shmget);
COND_SYSCALL(old_shmctl);
COND_SYSCALL(shmctl);
COND_SYSCALL_COMPAT(shmctl);
COND_SYSCALL_COMPAT(old_shmctl);
COND_SYSCALL(shmat);
COND_SYSCALL_COMPAT(shmat);
COND_SYSCALL(shmdt);

/* net/socket.c */
COND_SYSCALL(socket);
COND_SYSCALL(socketpair);
COND_SYSCALL(bind);
COND_SYSCALL(listen);
COND_SYSCALL(accept);
COND_SYSCALL(connect);
COND_SYSCALL(getsockname);
COND_SYSCALL(getpeername);
COND_SYSCALL(setsockopt);
COND_SYSCALL_COMPAT(setsockopt);
COND_SYSCALL(getsockopt);
COND_SYSCALL_COMPAT(getsockopt);
COND_SYSCALL(sendto);
COND_SYSCALL(shutdown);
COND_SYSCALL(recvfrom);
COND_SYSCALL_COMPAT(recvfrom);
COND_SYSCALL(sendmsg);
COND_SYSCALL_COMPAT(sendmsg);
COND_SYSCALL(recvmsg);
COND_SYSCALL_COMPAT(recvmsg);

/* mm/filemap.c */

/* mm/nommu.c, also with MMU */
COND_SYSCALL(mremap);

/* security/keys/keyctl.c */
COND_SYSCALL(add_key);
COND_SYSCALL(request_key);
COND_SYSCALL(keyctl);
COND_SYSCALL_COMPAT(keyctl);

/* arch/example/kernel/sys_example.c */

/* mm/fadvise.c */
COND_SYSCALL(fadvise64_64);

/* mm/, CONFIG_MMU only */
COND_SYSCALL(swapon);
COND_SYSCALL(swapoff);
COND_SYSCALL(mprotect);
COND_SYSCALL(msync);
COND_SYSCALL(mlock);
COND_SYSCALL(munlock);
COND_SYSCALL(mlockall);
COND_SYSCALL(munlockall);
COND_SYSCALL(mincore);
COND_SYSCALL(madvise);
COND_SYSCALL(remap_file_pages);
COND_SYSCALL(mbind);
COND_SYSCALL_COMPAT(mbind);
COND_SYSCALL(get_mempolicy);
COND_SYSCALL_COMPAT(get_mempolicy);
COND_SYSCALL(set_mempolicy);
COND_SYSCALL_COMPAT(set_mempolicy);
COND_SYSCALL(migrate_pages);
COND_SYSCALL_COMPAT(migrate_pages);
COND_SYSCALL(move_pages);
COND_SYSCALL_COMPAT(move_pages);

COND_SYSCALL(perf_event_open);
COND_SYSCALL(accept4);
COND_SYSCALL(recvmmsg);
COND_SYSCALL(recvmmsg_time32);
COND_SYSCALL_COMPAT(recvmmsg_time32);
COND_SYSCALL_COMPAT(recvmmsg_time64);

/*
 * Architecture specific syscalls: see further below
 */

/* fanotify */
COND_SYSCALL(fanotify_init);
COND_SYSCALL(fanotify_mark);

/* open by handle */
COND_SYSCALL(name_to_handle_at);
COND_SYSCALL(open_by_handle_at);
COND_SYSCALL_COMPAT(open_by_handle_at);

COND_SYSCALL(sendmmsg);
COND_SYSCALL_COMPAT(sendmmsg);
COND_SYSCALL(process_vm_readv);
COND_SYSCALL_COMPAT(process_vm_readv);
COND_SYSCALL(process_vm_writev);
COND_SYSCALL_COMPAT(process_vm_writev);

/* compare kernel pointers */
COND_SYSCALL(kcmp);

COND_SYSCALL(finit_module);

/* operate on Secure Computing state */
COND_SYSCALL(seccomp);

COND_SYSCALL(memfd_create);

/* access BPF programs and maps */
COND_SYSCALL(bpf);

/* execveat */
COND_SYSCALL(execveat);

COND_SYSCALL(userfaultfd);

/* membarrier */
COND_SYSCALL(membarrier);

COND_SYSCALL(mlock2);

COND_SYSCALL(copy_file_range);

/* memory protection keys */
COND_SYSCALL(pkey_mprotect);
COND_SYSCALL(pkey_alloc);
COND_SYSCALL(pkey_free);


/*
 * Architecture specific weak syscall entries.
 */

/* pciconfig: alpha, arm, arm64, ia64, sparc */
COND_SYSCALL(pciconfig_read);
COND_SYSCALL(pciconfig_write);
COND_SYSCALL(pciconfig_iobase);

/* sys_socketcall: arm, mips, x86, ... */
COND_SYSCALL(socketcall);
COND_SYSCALL_COMPAT(socketcall);

/* compat syscalls for arm64, x86, ... */
COND_SYSCALL_COMPAT(sysctl);
COND_SYSCALL_COMPAT(fanotify_mark);

/* x86 */
COND_SYSCALL(vm86old);
COND_SYSCALL(modify_ldt);
COND_SYSCALL_COMPAT(quotactl32);
COND_SYSCALL(vm86);
COND_SYSCALL(kexec_file_load);

/* s390 */
COND_SYSCALL(s390_pci_mmio_read);
COND_SYSCALL(s390_pci_mmio_write);
COND_SYSCALL(s390_ipc);
COND_SYSCALL_COMPAT(s390_ipc);

/* powerpc */
COND_SYSCALL(rtas);
COND_SYSCALL(spu_run);
COND_SYSCALL(spu_create);
COND_SYSCALL(subpage_prot);


/*
 * Deprecated system calls which are still defined in
 * include/uapi/asm-generic/unistd.h and wanted by >= 1 arch
 */

/* __ARCH_WANT_SYSCALL_NO_FLAGS */
COND_SYSCALL(epoll_create);
COND_SYSCALL(inotify_init);
COND_SYSCALL(eventfd);
COND_SYSCALL(signalfd);
COND_SYSCALL_COMPAT(signalfd);

/* __ARCH_WANT_SYSCALL_OFF_T */
COND_SYSCALL(fadvise64);

/* __ARCH_WANT_SYSCALL_DEPRECATED */
COND_SYSCALL(epoll_wait);
COND_SYSCALL(recv);
COND_SYSCALL_COMPAT(recv);
COND_SYSCALL(send);
COND_SYSCALL(bdflush);
COND_SYSCALL(uselib);


/*
 * The syscalls below are not found in include/uapi/asm-generic/unistd.h
 */

/* obsolete: SGETMASK_SYSCALL */
COND_SYSCALL(sgetmask);
COND_SYSCALL(ssetmask);

/* obsolete: SYSFS_SYSCALL */
COND_SYSCALL(sysfs);

/* obsolete: __ARCH_WANT_SYS_IPC */
COND_SYSCALL(ipc);
COND_SYSCALL_COMPAT(ipc);

/* obsolete: UID16 */
COND_SYSCALL(chown16);
COND_SYSCALL(fchown16);
COND_SYSCALL(getegid16);
COND_SYSCALL(geteuid16);
COND_SYSCALL(getgid16);
COND_SYSCALL(getgroups16);
COND_SYSCALL(getresgid16);
COND_SYSCALL(getresuid16);
COND_SYSCALL(getuid16);
COND_SYSCALL(lchown16);
COND_SYSCALL(setfsgid16);
COND_SYSCALL(setfsuid16);
COND_SYSCALL(setgid16);
COND_SYSCALL(setgroups16);
COND_SYSCALL(setregid16);
COND_SYSCALL(setresgid16);
COND_SYSCALL(setresuid16);
COND_SYSCALL(setreuid16);
COND_SYSCALL(setuid16);

/* restartable sequence */
COND_SYSCALL(rseq);<|MERGE_RESOLUTION|>--- conflicted
+++ resolved
@@ -167,12 +167,6 @@
 
 /* kernel/sched/core.c */
 
-<<<<<<< HEAD
-/* kernel/signal.c */
-COND_SYSCALL(pidfd_send_signal);
-
-=======
->>>>>>> 0ecfebd2
 /* kernel/sys.c */
 COND_SYSCALL(setregid);
 COND_SYSCALL(setgid);
