--- conflicted
+++ resolved
@@ -31,11 +31,7 @@
 
 static int fill_topology_info(const struct sseu_dev_info *sseu,
 			      struct drm_i915_query_item *query_item,
-<<<<<<< HEAD
-			      const u8 *subslice_mask)
-=======
 			      intel_sseu_ss_mask_t subslice_mask)
->>>>>>> a0696856
 {
 	struct drm_i915_query_topology_info topo;
 	u32 slice_length, subslice_length, eu_length, total_length;
@@ -77,17 +73,6 @@
 			 &sseu->slice_mask, slice_length))
 		return -EFAULT;
 
-<<<<<<< HEAD
-	if (copy_to_user(u64_to_user_ptr(query_item->data_ptr +
-					 sizeof(topo) + slice_length),
-			 subslice_mask, subslice_length))
-		return -EFAULT;
-
-	if (copy_to_user(u64_to_user_ptr(query_item->data_ptr +
-					 sizeof(topo) +
-					 slice_length + subslice_length),
-			 sseu->eu_mask, eu_length))
-=======
 	if (intel_sseu_copy_ssmask_to_user(u64_to_user_ptr(query_item->data_ptr +
 							   sizeof(topo) + slice_length),
 					   sseu))
@@ -97,7 +82,6 @@
 							   sizeof(topo) +
 							   slice_length + subslice_length),
 					   sseu))
->>>>>>> a0696856
 		return -EFAULT;
 
 	return total_length;
