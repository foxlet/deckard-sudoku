// SPDX-License-Identifier: GPL-2.0
/*
 * This file contains platform specific structure definitions
 * and init function used by Alder Lake PCH.
 *
 * Copyright (c) 2022, Intel Corporation.
 * All Rights Reserved.
 *
 */

#include "core.h"

/* Alder Lake: PGD PFET Enable Ack Status Register(s) bitmap */
const struct pmc_bit_map adl_pfear_map[] = {
	{"SPI/eSPI",		BIT(2)},
	{"XHCI",		BIT(3)},
	{"SPA",			BIT(4)},
	{"SPB",			BIT(5)},
	{"SPC",			BIT(6)},
	{"GBE",			BIT(7)},

	{"SATA",		BIT(0)},
	{"HDA_PGD0",		BIT(1)},
	{"HDA_PGD1",		BIT(2)},
	{"HDA_PGD2",		BIT(3)},
	{"HDA_PGD3",		BIT(4)},
	{"SPD",			BIT(5)},
	{"LPSS",		BIT(6)},

	{"SMB",			BIT(0)},
	{"ISH",			BIT(1)},
	{"ITH",			BIT(3)},

	{"XDCI",		BIT(1)},
	{"DCI",			BIT(2)},
	{"CSE",			BIT(3)},
	{"CSME_KVM",		BIT(4)},
	{"CSME_PMT",		BIT(5)},
	{"CSME_CLINK",		BIT(6)},
	{"CSME_PTIO",		BIT(7)},

	{"CSME_USBR",		BIT(0)},
	{"CSME_SUSRAM",		BIT(1)},
	{"CSME_SMT1",		BIT(2)},
	{"CSME_SMS2",		BIT(4)},
	{"CSME_SMS1",		BIT(5)},
	{"CSME_RTC",		BIT(6)},
	{"CSME_PSF",		BIT(7)},

	{"CNVI",		BIT(3)},
	{"HDA_PGD4",		BIT(2)},
	{"HDA_PGD5",		BIT(3)},
	{"HDA_PGD6",		BIT(4)},
	{}
};

const struct pmc_bit_map *ext_adl_pfear_map[] = {
	/*
	 * Check intel_pmc_core_ids[] users of cnp_reg_map for
	 * a list of core SoCs using this.
	 */
	adl_pfear_map,
	NULL
};

const struct pmc_bit_map adl_ltr_show_map[] = {
	{"SOUTHPORT_A",		CNP_PMC_LTR_SPA},
	{"SOUTHPORT_B",		CNP_PMC_LTR_SPB},
	{"SATA",		CNP_PMC_LTR_SATA},
	{"GIGABIT_ETHERNET",	CNP_PMC_LTR_GBE},
	{"XHCI",		CNP_PMC_LTR_XHCI},
	{"SOUTHPORT_F",		ADL_PMC_LTR_SPF},
	{"ME",			CNP_PMC_LTR_ME},
	/* EVA is Enterprise Value Add, doesn't really exist on PCH */
	{"SATA1",		CNP_PMC_LTR_EVA},
	{"SOUTHPORT_C",		CNP_PMC_LTR_SPC},
	{"HD_AUDIO",		CNP_PMC_LTR_AZ},
	{"CNV",			CNP_PMC_LTR_CNV},
	{"LPSS",		CNP_PMC_LTR_LPSS},
	{"SOUTHPORT_D",		CNP_PMC_LTR_SPD},
	{"SOUTHPORT_E",		CNP_PMC_LTR_SPE},
	{"SATA2",		CNP_PMC_LTR_CAM},
	{"ESPI",		CNP_PMC_LTR_ESPI},
	{"SCC",			CNP_PMC_LTR_SCC},
	{"ISH",			CNP_PMC_LTR_ISH},
	{"UFSX2",		CNP_PMC_LTR_UFSX2},
	{"EMMC",		CNP_PMC_LTR_EMMC},
	/*
	 * Check intel_pmc_core_ids[] users of cnp_reg_map for
	 * a list of core SoCs using this.
	 */
	{"WIGIG",		ICL_PMC_LTR_WIGIG},
	{"THC0",		TGL_PMC_LTR_THC0},
	{"THC1",		TGL_PMC_LTR_THC1},
	{"SOUTHPORT_G",		CNP_PMC_LTR_RESERVED},

	/* Below two cannot be used for LTR_IGNORE */
	{"CURRENT_PLATFORM",	CNP_PMC_LTR_CUR_PLT},
	{"AGGREGATED_SYSTEM",	CNP_PMC_LTR_CUR_ASLT},
	{}
};

const struct pmc_bit_map adl_clocksource_status_map[] = {
	{"CLKPART1_OFF_STS",			BIT(0)},
	{"CLKPART2_OFF_STS",			BIT(1)},
	{"CLKPART3_OFF_STS",			BIT(2)},
	{"CLKPART4_OFF_STS",			BIT(3)},
	{"CLKPART5_OFF_STS",			BIT(4)},
	{"CLKPART6_OFF_STS",			BIT(5)},
	{"CLKPART7_OFF_STS",			BIT(6)},
	{"CLKPART8_OFF_STS",			BIT(7)},
	{"PCIE0PLL_OFF_STS",			BIT(10)},
	{"PCIE1PLL_OFF_STS",			BIT(11)},
	{"PCIE2PLL_OFF_STS",			BIT(12)},
	{"PCIE3PLL_OFF_STS",			BIT(13)},
	{"PCIE4PLL_OFF_STS",			BIT(14)},
	{"PCIE5PLL_OFF_STS",			BIT(15)},
	{"PCIE6PLL_OFF_STS",			BIT(16)},
	{"USB2PLL_OFF_STS",			BIT(18)},
	{"OCPLL_OFF_STS",			BIT(22)},
	{"AUDIOPLL_OFF_STS",			BIT(23)},
	{"GBEPLL_OFF_STS",			BIT(24)},
	{"Fast_XTAL_Osc_OFF_STS",		BIT(25)},
	{"AC_Ring_Osc_OFF_STS",			BIT(26)},
	{"MC_Ring_Osc_OFF_STS",			BIT(27)},
	{"SATAPLL_OFF_STS",			BIT(29)},
	{"USB3PLL_OFF_STS",			BIT(31)},
	{}
};

const struct pmc_bit_map adl_power_gating_status_0_map[] = {
	{"PMC_PGD0_PG_STS",			BIT(0)},
	{"DMI_PGD0_PG_STS",			BIT(1)},
	{"ESPISPI_PGD0_PG_STS",			BIT(2)},
	{"XHCI_PGD0_PG_STS",			BIT(3)},
	{"SPA_PGD0_PG_STS",			BIT(4)},
	{"SPB_PGD0_PG_STS",			BIT(5)},
	{"SPC_PGD0_PG_STS",			BIT(6)},
	{"GBE_PGD0_PG_STS",			BIT(7)},
	{"SATA_PGD0_PG_STS",			BIT(8)},
	{"DSP_PGD0_PG_STS",			BIT(9)},
	{"DSP_PGD1_PG_STS",			BIT(10)},
	{"DSP_PGD2_PG_STS",			BIT(11)},
	{"DSP_PGD3_PG_STS",			BIT(12)},
	{"SPD_PGD0_PG_STS",			BIT(13)},
	{"LPSS_PGD0_PG_STS",			BIT(14)},
	{"SMB_PGD0_PG_STS",			BIT(16)},
	{"ISH_PGD0_PG_STS",			BIT(17)},
	{"NPK_PGD0_PG_STS",			BIT(19)},
	{"PECI_PGD0_PG_STS",			BIT(21)},
	{"XDCI_PGD0_PG_STS",			BIT(25)},
	{"EXI_PGD0_PG_STS",			BIT(26)},
	{"CSE_PGD0_PG_STS",			BIT(27)},
	{"KVMCC_PGD0_PG_STS",			BIT(28)},
	{"PMT_PGD0_PG_STS",			BIT(29)},
	{"CLINK_PGD0_PG_STS",			BIT(30)},
	{"PTIO_PGD0_PG_STS",			BIT(31)},
	{}
};

const struct pmc_bit_map adl_power_gating_status_1_map[] = {
	{"USBR0_PGD0_PG_STS",			BIT(0)},
	{"SMT1_PGD0_PG_STS",			BIT(2)},
	{"CSMERTC_PGD0_PG_STS",			BIT(6)},
	{"CSMEPSF_PGD0_PG_STS",			BIT(7)},
	{"CNVI_PGD0_PG_STS",			BIT(19)},
	{"DSP_PGD4_PG_STS",			BIT(26)},
	{"SPG_PGD0_PG_STS",			BIT(27)},
	{"SPE_PGD0_PG_STS",			BIT(28)},
	{}
};

const struct pmc_bit_map adl_power_gating_status_2_map[] = {
	{"THC0_PGD0_PG_STS",			BIT(7)},
	{"THC1_PGD0_PG_STS",			BIT(8)},
	{"SPF_PGD0_PG_STS",			BIT(14)},
	{}
};

const struct pmc_bit_map adl_d3_status_0_map[] = {
	{"ISH_D3_STS",				BIT(2)},
	{"LPSS_D3_STS",				BIT(3)},
	{"XDCI_D3_STS",				BIT(4)},
	{"XHCI_D3_STS",				BIT(5)},
	{"SPA_D3_STS",				BIT(12)},
	{"SPB_D3_STS",				BIT(13)},
	{"SPC_D3_STS",				BIT(14)},
	{"SPD_D3_STS",				BIT(15)},
	{"SPE_D3_STS",				BIT(16)},
	{"DSP_D3_STS",				BIT(19)},
	{"SATA_D3_STS",				BIT(20)},
	{"DMI_D3_STS",				BIT(22)},
	{}
};

const struct pmc_bit_map adl_d3_status_1_map[] = {
	{"GBE_D3_STS",				BIT(19)},
	{"CNVI_D3_STS",				BIT(27)},
	{}
};

const struct pmc_bit_map adl_d3_status_2_map[] = {
	{"CSMERTC_D3_STS",			BIT(1)},
	{"CSE_D3_STS",				BIT(4)},
	{"KVMCC_D3_STS",			BIT(5)},
	{"USBR0_D3_STS",			BIT(6)},
	{"SMT1_D3_STS",				BIT(8)},
	{"PTIO_D3_STS",				BIT(16)},
	{"PMT_D3_STS",				BIT(17)},
	{}
};

const struct pmc_bit_map adl_d3_status_3_map[] = {
	{"THC0_D3_STS",				BIT(14)},
	{"THC1_D3_STS",				BIT(15)},
	{}
};

const struct pmc_bit_map adl_vnn_req_status_0_map[] = {
	{"ISH_VNN_REQ_STS",			BIT(2)},
	{"ESPISPI_VNN_REQ_STS",			BIT(18)},
	{"DSP_VNN_REQ_STS",			BIT(19)},
	{}
};

const struct pmc_bit_map adl_vnn_req_status_1_map[] = {
	{"NPK_VNN_REQ_STS",			BIT(4)},
	{"EXI_VNN_REQ_STS",			BIT(9)},
	{"GBE_VNN_REQ_STS",			BIT(19)},
	{"SMB_VNN_REQ_STS",			BIT(25)},
	{"CNVI_VNN_REQ_STS",			BIT(27)},
	{}
};

const struct pmc_bit_map adl_vnn_req_status_2_map[] = {
	{"CSMERTC_VNN_REQ_STS",			BIT(1)},
	{"CSE_VNN_REQ_STS",			BIT(4)},
	{"SMT1_VNN_REQ_STS",			BIT(8)},
	{"CLINK_VNN_REQ_STS",			BIT(14)},
	{"GPIOCOM4_VNN_REQ_STS",		BIT(20)},
	{"GPIOCOM3_VNN_REQ_STS",		BIT(21)},
	{"GPIOCOM2_VNN_REQ_STS",		BIT(22)},
	{"GPIOCOM1_VNN_REQ_STS",		BIT(23)},
	{"GPIOCOM0_VNN_REQ_STS",		BIT(24)},
	{}
};

const struct pmc_bit_map adl_vnn_req_status_3_map[] = {
	{"GPIOCOM5_VNN_REQ_STS",		BIT(11)},
	{}
};

const struct pmc_bit_map adl_vnn_misc_status_map[] = {
	{"CPU_C10_REQ_STS",			BIT(0)},
	{"PCIe_LPM_En_REQ_STS",			BIT(3)},
	{"ITH_REQ_STS",				BIT(5)},
	{"CNVI_REQ_STS",			BIT(6)},
	{"ISH_REQ_STS",				BIT(7)},
	{"USB2_SUS_PG_Sys_REQ_STS",		BIT(10)},
	{"PCIe_Clk_REQ_STS",			BIT(12)},
	{"MPHY_Core_DL_REQ_STS",		BIT(16)},
	{"Break-even_En_REQ_STS",		BIT(17)},
	{"MPHY_SUS_REQ_STS",			BIT(22)},
	{"xDCI_attached_REQ_STS",		BIT(24)},
	{}
};

const struct pmc_bit_map *adl_lpm_maps[] = {
	adl_clocksource_status_map,
	adl_power_gating_status_0_map,
	adl_power_gating_status_1_map,
	adl_power_gating_status_2_map,
	adl_d3_status_0_map,
	adl_d3_status_1_map,
	adl_d3_status_2_map,
	adl_d3_status_3_map,
	adl_vnn_req_status_0_map,
	adl_vnn_req_status_1_map,
	adl_vnn_req_status_2_map,
	adl_vnn_req_status_3_map,
	adl_vnn_misc_status_map,
	tgl_signal_status_map,
	NULL
};

const struct pmc_reg_map adl_reg_map = {
	.pfear_sts = ext_adl_pfear_map,
	.slp_s0_offset = ADL_PMC_SLP_S0_RES_COUNTER_OFFSET,
	.slp_s0_res_counter_step = TGL_PMC_SLP_S0_RES_COUNTER_STEP,
	.ltr_show_sts = adl_ltr_show_map,
	.msr_sts = msr_map,
	.ltr_ignore_offset = CNP_PMC_LTR_IGNORE_OFFSET,
	.regmap_length = CNP_PMC_MMIO_REG_LEN,
	.ppfear0_offset = CNP_PMC_HOST_PPFEAR0A,
	.ppfear_buckets = CNP_PPFEAR_NUM_ENTRIES,
	.pm_cfg_offset = CNP_PMC_PM_CFG_OFFSET,
	.pm_read_disable_bit = CNP_PMC_READ_DISABLE_BIT,
	.ltr_ignore_max = ADL_NUM_IP_IGN_ALLOWED,
	.lpm_num_modes = ADL_LPM_NUM_MODES,
	.lpm_num_maps = ADL_LPM_NUM_MAPS,
	.lpm_res_counter_step_x2 = TGL_PMC_LPM_RES_COUNTER_STEP_X2,
	.etr3_offset = ETR3_OFFSET,
	.lpm_sts_latch_en_offset = ADL_LPM_STATUS_LATCH_EN_OFFSET,
	.lpm_priority_offset = ADL_LPM_PRI_OFFSET,
	.lpm_en_offset = ADL_LPM_EN_OFFSET,
	.lpm_residency_offset = ADL_LPM_RESIDENCY_OFFSET,
	.lpm_sts = adl_lpm_maps,
	.lpm_status_offset = ADL_LPM_STATUS_OFFSET,
	.lpm_live_status_offset = ADL_LPM_LIVE_STATUS_OFFSET,
	.pson_residency_offset = TGL_PSON_RESIDENCY_OFFSET,
	.pson_residency_counter_step = TGL_PSON_RES_COUNTER_STEP,
};

int adl_core_init(struct pmc_dev *pmcdev)
{
	struct pmc *pmc = pmcdev->pmcs[PMC_IDX_MAIN];
	int ret;

	pmcdev->suspend = cnl_suspend;
	pmcdev->resume = cnl_resume;

	pmc->map = &adl_reg_map;
	ret = get_primary_reg_base(pmc);
	if (ret)
		return ret;

<<<<<<< HEAD
	pmc_core_get_low_power_modes(pmcdev);

	/* Due to a hardware limitation, the GBE LTR blocks PC10
	 * when a cable is attached. Tell the PMC to ignore it.
	 */
	dev_dbg(&pmcdev->pdev->dev, "ignoring GBE LTR\n");
	pmc_core_send_ltr_ignore(pmcdev, 3);

=======
>>>>>>> 70681aa0
	return 0;
}<|MERGE_RESOLUTION|>--- conflicted
+++ resolved
@@ -324,16 +324,7 @@
 	if (ret)
 		return ret;
 
-<<<<<<< HEAD
 	pmc_core_get_low_power_modes(pmcdev);
 
-	/* Due to a hardware limitation, the GBE LTR blocks PC10
-	 * when a cable is attached. Tell the PMC to ignore it.
-	 */
-	dev_dbg(&pmcdev->pdev->dev, "ignoring GBE LTR\n");
-	pmc_core_send_ltr_ignore(pmcdev, 3);
-
-=======
->>>>>>> 70681aa0
 	return 0;
 }