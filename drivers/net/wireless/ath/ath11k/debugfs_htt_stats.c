--- conflicted
+++ resolved
@@ -74,109 +74,6 @@
 	u32 len = stats_req->buf_len;
 	u32 buf_len = ATH11K_HTT_STATS_BUF_SIZE;
 
-<<<<<<< HEAD
-	len += HTT_DBG_OUT(buf + len, buf_len - len, "HTT_TX_PDEV_STATS_CMN_TLV:");
-	len += HTT_DBG_OUT(buf + len, buf_len - len, "mac_id = %u",
-			   htt_stats_buf->mac_id__word & 0xFF);
-	len += HTT_DBG_OUT(buf + len, buf_len - len, "hw_queued = %u",
-			   htt_stats_buf->hw_queued);
-	len += HTT_DBG_OUT(buf + len, buf_len - len, "hw_reaped = %u",
-			   htt_stats_buf->hw_reaped);
-	len += HTT_DBG_OUT(buf + len, buf_len - len, "underrun = %u",
-			   htt_stats_buf->underrun);
-	len += HTT_DBG_OUT(buf + len, buf_len - len, "hw_paused = %u",
-			   htt_stats_buf->hw_paused);
-	len += HTT_DBG_OUT(buf + len, buf_len - len, "hw_flush = %u",
-			   htt_stats_buf->hw_flush);
-	len += HTT_DBG_OUT(buf + len, buf_len - len, "hw_filt = %u",
-			   htt_stats_buf->hw_filt);
-	len += HTT_DBG_OUT(buf + len, buf_len - len, "tx_abort = %u",
-			   htt_stats_buf->tx_abort);
-	len += HTT_DBG_OUT(buf + len, buf_len - len, "mpdu_requeued = %u",
-			   htt_stats_buf->mpdu_requeued);
-	len += HTT_DBG_OUT(buf + len, buf_len - len, "tx_xretry = %u",
-			   htt_stats_buf->tx_xretry);
-	len += HTT_DBG_OUT(buf + len, buf_len - len, "data_rc = %u",
-			   htt_stats_buf->data_rc);
-	len += HTT_DBG_OUT(buf + len, buf_len - len, "mpdu_dropped_xretry = %u",
-			   htt_stats_buf->mpdu_dropped_xretry);
-	len += HTT_DBG_OUT(buf + len, buf_len - len, "illegal_rate_phy_err = %u",
-			   htt_stats_buf->illgl_rate_phy_err);
-	len += HTT_DBG_OUT(buf + len, buf_len - len, "cont_xretry = %u",
-			   htt_stats_buf->cont_xretry);
-	len += HTT_DBG_OUT(buf + len, buf_len - len, "tx_timeout = %u",
-			   htt_stats_buf->tx_timeout);
-	len += HTT_DBG_OUT(buf + len, buf_len - len, "pdev_resets = %u",
-			   htt_stats_buf->pdev_resets);
-	len += HTT_DBG_OUT(buf + len, buf_len - len, "phy_underrun = %u",
-			   htt_stats_buf->phy_underrun);
-	len += HTT_DBG_OUT(buf + len, buf_len - len, "txop_ovf = %u",
-			   htt_stats_buf->txop_ovf);
-	len += HTT_DBG_OUT(buf + len, buf_len - len, "seq_posted = %u",
-			   htt_stats_buf->seq_posted);
-	len += HTT_DBG_OUT(buf + len, buf_len - len, "seq_failed_queueing = %u",
-			   htt_stats_buf->seq_failed_queueing);
-	len += HTT_DBG_OUT(buf + len, buf_len - len, "seq_completed = %u",
-			   htt_stats_buf->seq_completed);
-	len += HTT_DBG_OUT(buf + len, buf_len - len, "seq_restarted = %u",
-			   htt_stats_buf->seq_restarted);
-	len += HTT_DBG_OUT(buf + len, buf_len - len, "mu_seq_posted = %u",
-			   htt_stats_buf->mu_seq_posted);
-	len += HTT_DBG_OUT(buf + len, buf_len - len, "seq_switch_hw_paused = %u",
-			   htt_stats_buf->seq_switch_hw_paused);
-	len += HTT_DBG_OUT(buf + len, buf_len - len, "next_seq_posted_dsr = %u",
-			   htt_stats_buf->next_seq_posted_dsr);
-	len += HTT_DBG_OUT(buf + len, buf_len - len, "seq_posted_isr = %u",
-			   htt_stats_buf->seq_posted_isr);
-	len += HTT_DBG_OUT(buf + len, buf_len - len, "seq_ctrl_cached = %u",
-			   htt_stats_buf->seq_ctrl_cached);
-	len += HTT_DBG_OUT(buf + len, buf_len - len, "mpdu_count_tqm = %u",
-			   htt_stats_buf->mpdu_count_tqm);
-	len += HTT_DBG_OUT(buf + len, buf_len - len, "msdu_count_tqm = %u",
-			   htt_stats_buf->msdu_count_tqm);
-	len += HTT_DBG_OUT(buf + len, buf_len - len, "mpdu_removed_tqm = %u",
-			   htt_stats_buf->mpdu_removed_tqm);
-	len += HTT_DBG_OUT(buf + len, buf_len - len, "msdu_removed_tqm = %u",
-			   htt_stats_buf->msdu_removed_tqm);
-	len += HTT_DBG_OUT(buf + len, buf_len - len, "mpdus_sw_flush = %u",
-			   htt_stats_buf->mpdus_sw_flush);
-	len += HTT_DBG_OUT(buf + len, buf_len - len, "mpdus_hw_filter = %u",
-			   htt_stats_buf->mpdus_hw_filter);
-	len += HTT_DBG_OUT(buf + len, buf_len - len, "mpdus_truncated = %u",
-			   htt_stats_buf->mpdus_truncated);
-	len += HTT_DBG_OUT(buf + len, buf_len - len, "mpdus_ack_failed = %u",
-			   htt_stats_buf->mpdus_ack_failed);
-	len += HTT_DBG_OUT(buf + len, buf_len - len, "mpdus_expired = %u",
-			   htt_stats_buf->mpdus_expired);
-	len += HTT_DBG_OUT(buf + len, buf_len - len, "mpdus_seq_hw_retry = %u",
-			   htt_stats_buf->mpdus_seq_hw_retry);
-	len += HTT_DBG_OUT(buf + len, buf_len - len, "ack_tlv_proc = %u",
-			   htt_stats_buf->ack_tlv_proc);
-	len += HTT_DBG_OUT(buf + len, buf_len - len, "coex_abort_mpdu_cnt_valid = %u",
-			   htt_stats_buf->coex_abort_mpdu_cnt_valid);
-	len += HTT_DBG_OUT(buf + len, buf_len - len, "coex_abort_mpdu_cnt = %u",
-			   htt_stats_buf->coex_abort_mpdu_cnt);
-	len += HTT_DBG_OUT(buf + len, buf_len - len, "num_total_ppdus_tried_ota = %u",
-			   htt_stats_buf->num_total_ppdus_tried_ota);
-	len += HTT_DBG_OUT(buf + len, buf_len - len, "num_data_ppdus_tried_ota = %u",
-			   htt_stats_buf->num_data_ppdus_tried_ota);
-	len += HTT_DBG_OUT(buf + len, buf_len - len, "local_ctrl_mgmt_enqued = %u",
-			   htt_stats_buf->local_ctrl_mgmt_enqued);
-	len += HTT_DBG_OUT(buf + len, buf_len - len, "local_ctrl_mgmt_freed = %u",
-			   htt_stats_buf->local_ctrl_mgmt_freed);
-	len += HTT_DBG_OUT(buf + len, buf_len - len, "local_data_enqued = %u",
-			   htt_stats_buf->local_data_enqued);
-	len += HTT_DBG_OUT(buf + len, buf_len - len, "local_data_freed = %u",
-			   htt_stats_buf->local_data_freed);
-	len += HTT_DBG_OUT(buf + len, buf_len - len, "mpdu_tried = %u",
-			   htt_stats_buf->mpdu_tried);
-	len += HTT_DBG_OUT(buf + len, buf_len - len, "isr_wait_seq_posted = %u",
-			   htt_stats_buf->isr_wait_seq_posted);
-	len += HTT_DBG_OUT(buf + len, buf_len - len, "tx_active_dur_us_low = %u",
-			   htt_stats_buf->tx_active_dur_us_low);
-	len += HTT_DBG_OUT(buf + len, buf_len - len, "tx_active_dur_us_high = %u\n",
-			   htt_stats_buf->tx_active_dur_us_high);
-=======
 	len += scnprintf(buf + len, buf_len - len, "HTT_TX_PDEV_STATS_CMN_TLV:\n");
 	len += scnprintf(buf + len, buf_len - len, "mac_id = %lu\n",
 			 FIELD_GET(HTT_STATS_MAC_ID, htt_stats_buf->mac_id__word));
@@ -278,7 +175,6 @@
 			 htt_stats_buf->tx_active_dur_us_low);
 	len += scnprintf(buf + len, buf_len - len, "tx_active_dur_us_high = %u\n\n",
 			 htt_stats_buf->tx_active_dur_us_high);
->>>>>>> df0cc57e
 
 	if (len >= buf_len)
 		buf[buf_len - 1] = 0;
