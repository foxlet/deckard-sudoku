/******************************************************************************
 *
 * GPL LICENSE SUMMARY
 *
 * Copyright(c) 2008 - 2012 Intel Corporation. All rights reserved.
 *
 * This program is free software; you can redistribute it and/or modify
 * it under the terms of version 2 of the GNU General Public License as
 * published by the Free Software Foundation.
 *
 * This program is distributed in the hope that it will be useful, but
 * WITHOUT ANY WARRANTY; without even the implied warranty of
 * MERCHANTABILITY or FITNESS FOR A PARTICULAR PURPOSE.  See the GNU
 * General Public License for more details.
 *
 * You should have received a copy of the GNU General Public License
 * along with this program; if not, write to the Free Software
 * Foundation, Inc., 51 Franklin Street, Fifth Floor, Boston, MA 02110,
 * USA
 *
 * The full GNU General Public License is included in this distribution
 * in the file called LICENSE.GPL.
 *
 * Contact Information:
 *  Intel Linux Wireless <ilw@linux.intel.com>
 * Intel Corporation, 5200 N.E. Elam Young Parkway, Hillsboro, OR 97124-6497
 *
 *****************************************************************************/
#include <linux/etherdevice.h>
#include <linux/kernel.h>
#include <linux/module.h>
#include <linux/init.h>
#include <linux/sched.h>
#include <net/mac80211.h>

#include "iwl-dev.h"
#include "iwl-io.h"
#include "iwl-agn-hw.h"
#include "iwl-agn.h"
#include "iwl-trans.h"
#include "iwl-modparams.h"

int iwlagn_hw_valid_rtc_data_addr(u32 addr)
{
	return (addr >= IWLAGN_RTC_DATA_LOWER_BOUND) &&
		(addr < IWLAGN_RTC_DATA_UPPER_BOUND);
}

int iwlagn_send_tx_power(struct iwl_priv *priv)
{
	struct iwlagn_tx_power_dbm_cmd tx_power_cmd;
	u8 tx_ant_cfg_cmd;

	if (WARN_ONCE(test_bit(STATUS_SCAN_HW, &priv->status),
		      "TX Power requested while scanning!\n"))
		return -EAGAIN;

	/* half dBm need to multiply */
	tx_power_cmd.global_lmt = (s8)(2 * priv->tx_power_user_lmt);

	if (priv->tx_power_lmt_in_half_dbm &&
	    priv->tx_power_lmt_in_half_dbm < tx_power_cmd.global_lmt) {
		/*
		 * For the newer devices which using enhanced/extend tx power
		 * table in EEPROM, the format is in half dBm. driver need to
		 * convert to dBm format before report to mac80211.
		 * By doing so, there is a possibility of 1/2 dBm resolution
		 * lost. driver will perform "round-up" operation before
		 * reporting, but it will cause 1/2 dBm tx power over the
		 * regulatory limit. Perform the checking here, if the
		 * "tx_power_user_lmt" is higher than EEPROM value (in
		 * half-dBm format), lower the tx power based on EEPROM
		 */
		tx_power_cmd.global_lmt = priv->tx_power_lmt_in_half_dbm;
	}
	tx_power_cmd.flags = IWLAGN_TX_POWER_NO_CLOSED;
	tx_power_cmd.srv_chan_lmt = IWLAGN_TX_POWER_AUTO;

	if (IWL_UCODE_API(priv->fw->ucode_ver) == 1)
		tx_ant_cfg_cmd = REPLY_TX_POWER_DBM_CMD_V1;
	else
		tx_ant_cfg_cmd = REPLY_TX_POWER_DBM_CMD;

	return iwl_dvm_send_cmd_pdu(priv, tx_ant_cfg_cmd, CMD_SYNC,
			sizeof(tx_power_cmd), &tx_power_cmd);
}

void iwlagn_temperature(struct iwl_priv *priv)
{
	lockdep_assert_held(&priv->statistics.lock);

	/* store temperature from correct statistics (in Celsius) */
	priv->temperature = le32_to_cpu(priv->statistics.common.temperature);
	iwl_tt_handler(priv);
}

int iwlagn_hwrate_to_mac80211_idx(u32 rate_n_flags, enum ieee80211_band band)
{
	int idx = 0;
	int band_offset = 0;

	/* HT rate format: mac80211 wants an MCS number, which is just LSB */
	if (rate_n_flags & RATE_MCS_HT_MSK) {
		idx = (rate_n_flags & 0xff);
		return idx;
	/* Legacy rate format, search for match in table */
	} else {
		if (band == IEEE80211_BAND_5GHZ)
			band_offset = IWL_FIRST_OFDM_RATE;
		for (idx = band_offset; idx < IWL_RATE_COUNT_LEGACY; idx++)
			if (iwl_rates[idx].plcp == (rate_n_flags & 0xFF))
				return idx - band_offset;
	}

	return -1;
}

int iwlagn_manage_ibss_station(struct iwl_priv *priv,
			       struct ieee80211_vif *vif, bool add)
{
	struct iwl_vif_priv *vif_priv = (void *)vif->drv_priv;

	if (add)
		return iwlagn_add_bssid_station(priv, vif_priv->ctx,
						vif->bss_conf.bssid,
						&vif_priv->ibss_bssid_sta_id);
	return iwl_remove_station(priv, vif_priv->ibss_bssid_sta_id,
				  vif->bss_conf.bssid);
}

/**
 * iwlagn_txfifo_flush: send REPLY_TXFIFO_FLUSH command to uCode
 *
 * pre-requirements:
 *  1. acquire mutex before calling
 *  2. make sure rf is on and not in exit state
 */
int iwlagn_txfifo_flush(struct iwl_priv *priv, u16 flush_control)
{
	struct iwl_txfifo_flush_cmd flush_cmd;
	struct iwl_host_cmd cmd = {
		.id = REPLY_TXFIFO_FLUSH,
		.len = { sizeof(struct iwl_txfifo_flush_cmd), },
		.flags = CMD_SYNC,
		.data = { &flush_cmd, },
	};

	might_sleep();

	memset(&flush_cmd, 0, sizeof(flush_cmd));
	if (flush_control & BIT(IWL_RXON_CTX_BSS))
		flush_cmd.fifo_control = IWL_SCD_VO_MSK | IWL_SCD_VI_MSK |
				 IWL_SCD_BE_MSK | IWL_SCD_BK_MSK |
				 IWL_SCD_MGMT_MSK;
	if ((flush_control & BIT(IWL_RXON_CTX_PAN)) &&
	    (priv->valid_contexts != BIT(IWL_RXON_CTX_BSS)))
		flush_cmd.fifo_control |= IWL_PAN_SCD_VO_MSK |
				IWL_PAN_SCD_VI_MSK | IWL_PAN_SCD_BE_MSK |
				IWL_PAN_SCD_BK_MSK | IWL_PAN_SCD_MGMT_MSK |
				IWL_PAN_SCD_MULTICAST_MSK;

	if (priv->hw_params.sku & EEPROM_SKU_CAP_11N_ENABLE)
		flush_cmd.fifo_control |= IWL_AGG_TX_QUEUE_MSK;

	IWL_DEBUG_INFO(priv, "fifo queue control: 0X%x\n",
		       flush_cmd.fifo_control);
	flush_cmd.flush_control = cpu_to_le16(flush_control);

	return iwl_dvm_send_cmd(priv, &cmd);
}

void iwlagn_dev_txfifo_flush(struct iwl_priv *priv, u16 flush_control)
{
	mutex_lock(&priv->mutex);
	ieee80211_stop_queues(priv->hw);
	if (iwlagn_txfifo_flush(priv, IWL_DROP_ALL)) {
		IWL_ERR(priv, "flush request fail\n");
		goto done;
	}
	IWL_DEBUG_INFO(priv, "wait transmit/flush all frames\n");
	iwl_trans_wait_tx_queue_empty(priv->trans);
done:
	ieee80211_wake_queues(priv->hw);
	mutex_unlock(&priv->mutex);
}

/*
 * BT coex
 */
/* Notmal TDM */
static const __le32 iwlagn_def_3w_lookup[IWLAGN_BT_DECISION_LUT_SIZE] = {
	cpu_to_le32(0xaaaaaaaa),
	cpu_to_le32(0xaaaaaaaa),
	cpu_to_le32(0xaeaaaaaa),
	cpu_to_le32(0xaaaaaaaa),
	cpu_to_le32(0xcc00ff28),
	cpu_to_le32(0x0000aaaa),
	cpu_to_le32(0xcc00aaaa),
	cpu_to_le32(0x0000aaaa),
	cpu_to_le32(0xc0004000),
	cpu_to_le32(0x00004000),
	cpu_to_le32(0xf0005000),
	cpu_to_le32(0xf0005000),
};


/* Loose Coex */
static const __le32 iwlagn_loose_lookup[IWLAGN_BT_DECISION_LUT_SIZE] = {
	cpu_to_le32(0xaaaaaaaa),
	cpu_to_le32(0xaaaaaaaa),
	cpu_to_le32(0xaeaaaaaa),
	cpu_to_le32(0xaaaaaaaa),
	cpu_to_le32(0xcc00ff28),
	cpu_to_le32(0x0000aaaa),
	cpu_to_le32(0xcc00aaaa),
	cpu_to_le32(0x0000aaaa),
	cpu_to_le32(0x00000000),
	cpu_to_le32(0x00000000),
	cpu_to_le32(0xf0005000),
	cpu_to_le32(0xf0005000),
};

/* Full concurrency */
static const __le32 iwlagn_concurrent_lookup[IWLAGN_BT_DECISION_LUT_SIZE] = {
	cpu_to_le32(0xaaaaaaaa),
	cpu_to_le32(0xaaaaaaaa),
	cpu_to_le32(0xaaaaaaaa),
	cpu_to_le32(0xaaaaaaaa),
	cpu_to_le32(0xaaaaaaaa),
	cpu_to_le32(0xaaaaaaaa),
	cpu_to_le32(0xaaaaaaaa),
	cpu_to_le32(0xaaaaaaaa),
	cpu_to_le32(0x00000000),
	cpu_to_le32(0x00000000),
	cpu_to_le32(0x00000000),
	cpu_to_le32(0x00000000),
};

void iwlagn_send_advance_bt_config(struct iwl_priv *priv)
{
	struct iwl_basic_bt_cmd basic = {
		.max_kill = IWLAGN_BT_MAX_KILL_DEFAULT,
		.bt3_timer_t7_value = IWLAGN_BT3_T7_DEFAULT,
		.bt3_prio_sample_time = IWLAGN_BT3_PRIO_SAMPLE_DEFAULT,
		.bt3_timer_t2_value = IWLAGN_BT3_T2_DEFAULT,
	};
	struct iwl_bt_cmd_v1 bt_cmd_v1;
	struct iwl_bt_cmd_v2 bt_cmd_v2;
	int ret;

	BUILD_BUG_ON(sizeof(iwlagn_def_3w_lookup) !=
			sizeof(basic.bt3_lookup_table));

	if (priv->cfg->bt_params) {
		/*
		 * newer generation of devices (2000 series and newer)
		 * use the version 2 of the bt command
		 * we need to make sure sending the host command
		 * with correct data structure to avoid uCode assert
		 */
		if (priv->cfg->bt_params->bt_session_2) {
			bt_cmd_v2.prio_boost = cpu_to_le32(
				priv->cfg->bt_params->bt_prio_boost);
			bt_cmd_v2.tx_prio_boost = 0;
			bt_cmd_v2.rx_prio_boost = 0;
		} else {
			bt_cmd_v1.prio_boost =
				priv->cfg->bt_params->bt_prio_boost;
			bt_cmd_v1.tx_prio_boost = 0;
			bt_cmd_v1.rx_prio_boost = 0;
		}
	} else {
		IWL_ERR(priv, "failed to construct BT Coex Config\n");
		return;
	}

	/*
	 * Possible situations when BT needs to take over for receive,
	 * at the same time where STA needs to response to AP's frame(s),
	 * reduce the tx power of the required response frames, by that,
	 * allow the concurrent BT receive & WiFi transmit
	 * (BT - ANT A, WiFi -ANT B), without interference to one another
	 *
	 * Reduced tx power apply to control frames only (ACK/Back/CTS)
	 * when indicated by the BT config command
	 */
	basic.kill_ack_mask = priv->kill_ack_mask;
	basic.kill_cts_mask = priv->kill_cts_mask;
<<<<<<< HEAD
	basic.reduce_txpower = priv->reduced_txpower;
=======
	if (priv->reduced_txpower)
		basic.reduce_txpower = IWLAGN_BT_REDUCED_TX_PWR;
>>>>>>> 05f8f252
	basic.valid = priv->bt_valid;

	/*
	 * Configure BT coex mode to "no coexistence" when the
	 * user disabled BT coexistence, we have no interface
	 * (might be in monitor mode), or the interface is in
	 * IBSS mode (no proper uCode support for coex then).
	 */
	if (!iwlwifi_mod_params.bt_coex_active ||
	    priv->iw_mode == NL80211_IFTYPE_ADHOC) {
		basic.flags = IWLAGN_BT_FLAG_COEX_MODE_DISABLED;
	} else {
		basic.flags = IWLAGN_BT_FLAG_COEX_MODE_3W <<
					IWLAGN_BT_FLAG_COEX_MODE_SHIFT;

		if (!priv->bt_enable_pspoll)
			basic.flags |= IWLAGN_BT_FLAG_SYNC_2_BT_DISABLE;
		else
			basic.flags &= ~IWLAGN_BT_FLAG_SYNC_2_BT_DISABLE;

		if (priv->bt_ch_announce)
			basic.flags |= IWLAGN_BT_FLAG_CHANNEL_INHIBITION;
		IWL_DEBUG_COEX(priv, "BT coex flag: 0X%x\n", basic.flags);
	}
	priv->bt_enable_flag = basic.flags;
	if (priv->bt_full_concurrent)
		memcpy(basic.bt3_lookup_table, iwlagn_concurrent_lookup,
			sizeof(iwlagn_concurrent_lookup));
	else
		memcpy(basic.bt3_lookup_table, iwlagn_def_3w_lookup,
			sizeof(iwlagn_def_3w_lookup));

	IWL_DEBUG_COEX(priv, "BT coex %s in %s mode\n",
		       basic.flags ? "active" : "disabled",
		       priv->bt_full_concurrent ?
		       "full concurrency" : "3-wire");

	if (priv->cfg->bt_params->bt_session_2) {
		memcpy(&bt_cmd_v2.basic, &basic,
			sizeof(basic));
		ret = iwl_dvm_send_cmd_pdu(priv, REPLY_BT_CONFIG,
			CMD_SYNC, sizeof(bt_cmd_v2), &bt_cmd_v2);
	} else {
		memcpy(&bt_cmd_v1.basic, &basic,
			sizeof(basic));
		ret = iwl_dvm_send_cmd_pdu(priv, REPLY_BT_CONFIG,
			CMD_SYNC, sizeof(bt_cmd_v1), &bt_cmd_v1);
	}
	if (ret)
		IWL_ERR(priv, "failed to send BT Coex Config\n");

}

void iwlagn_bt_adjust_rssi_monitor(struct iwl_priv *priv, bool rssi_ena)
{
	struct iwl_rxon_context *ctx, *found_ctx = NULL;
	bool found_ap = false;

	lockdep_assert_held(&priv->mutex);

	/* Check whether AP or GO mode is active. */
	if (rssi_ena) {
		for_each_context(priv, ctx) {
			if (ctx->vif && ctx->vif->type == NL80211_IFTYPE_AP &&
			    iwl_is_associated_ctx(ctx)) {
				found_ap = true;
				break;
			}
		}
	}

	/*
	 * If disable was received or If GO/AP mode, disable RSSI
	 * measurements.
	 */
	if (!rssi_ena || found_ap) {
		if (priv->cur_rssi_ctx) {
			ctx = priv->cur_rssi_ctx;
			ieee80211_disable_rssi_reports(ctx->vif);
			priv->cur_rssi_ctx = NULL;
		}
		return;
	}

	/*
	 * If rssi measurements need to be enabled, consider all cases now.
	 * Figure out how many contexts are active.
	 */
	for_each_context(priv, ctx) {
		if (ctx->vif && ctx->vif->type == NL80211_IFTYPE_STATION &&
		    iwl_is_associated_ctx(ctx)) {
			found_ctx = ctx;
			break;
		}
	}

	/*
	 * rssi monitor already enabled for the correct interface...nothing
	 * to do.
	 */
	if (found_ctx == priv->cur_rssi_ctx)
		return;

	/*
	 * Figure out if rssi monitor is currently enabled, and needs
	 * to be changed. If rssi monitor is already enabled, disable
	 * it first else just enable rssi measurements on the
	 * interface found above.
	 */
	if (priv->cur_rssi_ctx) {
		ctx = priv->cur_rssi_ctx;
		if (ctx->vif)
			ieee80211_disable_rssi_reports(ctx->vif);
	}

	priv->cur_rssi_ctx = found_ctx;

	if (!found_ctx)
		return;

	ieee80211_enable_rssi_reports(found_ctx->vif,
			IWLAGN_BT_PSP_MIN_RSSI_THRESHOLD,
			IWLAGN_BT_PSP_MAX_RSSI_THRESHOLD);
}

static bool iwlagn_bt_traffic_is_sco(struct iwl_bt_uart_msg *uart_msg)
{
	return BT_UART_MSG_FRAME3SCOESCO_MSK & uart_msg->frame3 >>
			BT_UART_MSG_FRAME3SCOESCO_POS;
}

static void iwlagn_bt_traffic_change_work(struct work_struct *work)
{
	struct iwl_priv *priv =
		container_of(work, struct iwl_priv, bt_traffic_change_work);
	struct iwl_rxon_context *ctx;
	int smps_request = -1;

	if (priv->bt_enable_flag == IWLAGN_BT_FLAG_COEX_MODE_DISABLED) {
		/* bt coex disabled */
		return;
	}

	/*
	 * Note: bt_traffic_load can be overridden by scan complete and
	 * coex profile notifications. Ignore that since only bad consequence
	 * can be not matching debug print with actual state.
	 */
	IWL_DEBUG_COEX(priv, "BT traffic load changes: %d\n",
		       priv->bt_traffic_load);

	switch (priv->bt_traffic_load) {
	case IWL_BT_COEX_TRAFFIC_LOAD_NONE:
		if (priv->bt_status)
			smps_request = IEEE80211_SMPS_DYNAMIC;
		else
			smps_request = IEEE80211_SMPS_AUTOMATIC;
		break;
	case IWL_BT_COEX_TRAFFIC_LOAD_LOW:
		smps_request = IEEE80211_SMPS_DYNAMIC;
		break;
	case IWL_BT_COEX_TRAFFIC_LOAD_HIGH:
	case IWL_BT_COEX_TRAFFIC_LOAD_CONTINUOUS:
		smps_request = IEEE80211_SMPS_STATIC;
		break;
	default:
		IWL_ERR(priv, "Invalid BT traffic load: %d\n",
			priv->bt_traffic_load);
		break;
	}

	mutex_lock(&priv->mutex);

	/*
	 * We can not send command to firmware while scanning. When the scan
	 * complete we will schedule this work again. We do check with mutex
	 * locked to prevent new scan request to arrive. We do not check
	 * STATUS_SCANNING to avoid race when queue_work two times from
	 * different notifications, but quit and not perform any work at all.
	 */
	if (test_bit(STATUS_SCAN_HW, &priv->status))
		goto out;

	iwl_update_chain_flags(priv);

	if (smps_request != -1) {
		priv->current_ht_config.smps = smps_request;
		for_each_context(priv, ctx) {
			if (ctx->vif && ctx->vif->type == NL80211_IFTYPE_STATION)
				ieee80211_request_smps(ctx->vif, smps_request);
		}
	}

	/*
	 * Dynamic PS poll related functionality. Adjust RSSI measurements if
	 * necessary.
	 */
	iwlagn_bt_coex_rssi_monitor(priv);
out:
	mutex_unlock(&priv->mutex);
}

/*
 * If BT sco traffic, and RSSI monitor is enabled, move measurements to the
 * correct interface or disable it if this is the last interface to be
 * removed.
 */
void iwlagn_bt_coex_rssi_monitor(struct iwl_priv *priv)
{
	if (priv->bt_is_sco &&
	    priv->bt_traffic_load == IWL_BT_COEX_TRAFFIC_LOAD_CONTINUOUS)
		iwlagn_bt_adjust_rssi_monitor(priv, true);
	else
		iwlagn_bt_adjust_rssi_monitor(priv, false);
}

static void iwlagn_print_uartmsg(struct iwl_priv *priv,
				struct iwl_bt_uart_msg *uart_msg)
{
	IWL_DEBUG_COEX(priv, "Message Type = 0x%X, SSN = 0x%X, "
			"Update Req = 0x%X\n",
		(BT_UART_MSG_FRAME1MSGTYPE_MSK & uart_msg->frame1) >>
			BT_UART_MSG_FRAME1MSGTYPE_POS,
		(BT_UART_MSG_FRAME1SSN_MSK & uart_msg->frame1) >>
			BT_UART_MSG_FRAME1SSN_POS,
		(BT_UART_MSG_FRAME1UPDATEREQ_MSK & uart_msg->frame1) >>
			BT_UART_MSG_FRAME1UPDATEREQ_POS);

	IWL_DEBUG_COEX(priv, "Open connections = 0x%X, Traffic load = 0x%X, "
			"Chl_SeqN = 0x%X, In band = 0x%X\n",
		(BT_UART_MSG_FRAME2OPENCONNECTIONS_MSK & uart_msg->frame2) >>
			BT_UART_MSG_FRAME2OPENCONNECTIONS_POS,
		(BT_UART_MSG_FRAME2TRAFFICLOAD_MSK & uart_msg->frame2) >>
			BT_UART_MSG_FRAME2TRAFFICLOAD_POS,
		(BT_UART_MSG_FRAME2CHLSEQN_MSK & uart_msg->frame2) >>
			BT_UART_MSG_FRAME2CHLSEQN_POS,
		(BT_UART_MSG_FRAME2INBAND_MSK & uart_msg->frame2) >>
			BT_UART_MSG_FRAME2INBAND_POS);

	IWL_DEBUG_COEX(priv, "SCO/eSCO = 0x%X, Sniff = 0x%X, A2DP = 0x%X, "
			"ACL = 0x%X, Master = 0x%X, OBEX = 0x%X\n",
		(BT_UART_MSG_FRAME3SCOESCO_MSK & uart_msg->frame3) >>
			BT_UART_MSG_FRAME3SCOESCO_POS,
		(BT_UART_MSG_FRAME3SNIFF_MSK & uart_msg->frame3) >>
			BT_UART_MSG_FRAME3SNIFF_POS,
		(BT_UART_MSG_FRAME3A2DP_MSK & uart_msg->frame3) >>
			BT_UART_MSG_FRAME3A2DP_POS,
		(BT_UART_MSG_FRAME3ACL_MSK & uart_msg->frame3) >>
			BT_UART_MSG_FRAME3ACL_POS,
		(BT_UART_MSG_FRAME3MASTER_MSK & uart_msg->frame3) >>
			BT_UART_MSG_FRAME3MASTER_POS,
		(BT_UART_MSG_FRAME3OBEX_MSK & uart_msg->frame3) >>
			BT_UART_MSG_FRAME3OBEX_POS);

	IWL_DEBUG_COEX(priv, "Idle duration = 0x%X\n",
		(BT_UART_MSG_FRAME4IDLEDURATION_MSK & uart_msg->frame4) >>
			BT_UART_MSG_FRAME4IDLEDURATION_POS);

	IWL_DEBUG_COEX(priv, "Tx Activity = 0x%X, Rx Activity = 0x%X, "
			"eSCO Retransmissions = 0x%X\n",
		(BT_UART_MSG_FRAME5TXACTIVITY_MSK & uart_msg->frame5) >>
			BT_UART_MSG_FRAME5TXACTIVITY_POS,
		(BT_UART_MSG_FRAME5RXACTIVITY_MSK & uart_msg->frame5) >>
			BT_UART_MSG_FRAME5RXACTIVITY_POS,
		(BT_UART_MSG_FRAME5ESCORETRANSMIT_MSK & uart_msg->frame5) >>
			BT_UART_MSG_FRAME5ESCORETRANSMIT_POS);

	IWL_DEBUG_COEX(priv, "Sniff Interval = 0x%X, Discoverable = 0x%X\n",
		(BT_UART_MSG_FRAME6SNIFFINTERVAL_MSK & uart_msg->frame6) >>
			BT_UART_MSG_FRAME6SNIFFINTERVAL_POS,
		(BT_UART_MSG_FRAME6DISCOVERABLE_MSK & uart_msg->frame6) >>
			BT_UART_MSG_FRAME6DISCOVERABLE_POS);

	IWL_DEBUG_COEX(priv, "Sniff Activity = 0x%X, Page = "
			"0x%X, Inquiry = 0x%X, Connectable = 0x%X\n",
		(BT_UART_MSG_FRAME7SNIFFACTIVITY_MSK & uart_msg->frame7) >>
			BT_UART_MSG_FRAME7SNIFFACTIVITY_POS,
		(BT_UART_MSG_FRAME7PAGE_MSK & uart_msg->frame7) >>
			BT_UART_MSG_FRAME7PAGE_POS,
		(BT_UART_MSG_FRAME7INQUIRY_MSK & uart_msg->frame7) >>
			BT_UART_MSG_FRAME7INQUIRY_POS,
		(BT_UART_MSG_FRAME7CONNECTABLE_MSK & uart_msg->frame7) >>
			BT_UART_MSG_FRAME7CONNECTABLE_POS);
}

static bool iwlagn_set_kill_msk(struct iwl_priv *priv,
				struct iwl_bt_uart_msg *uart_msg)
{
	bool need_update = false;
	u8 kill_msk = IWL_BT_KILL_REDUCE;
	static const __le32 bt_kill_ack_msg[3] = {
		IWLAGN_BT_KILL_ACK_MASK_DEFAULT,
		IWLAGN_BT_KILL_ACK_CTS_MASK_SCO,
		IWLAGN_BT_KILL_ACK_CTS_MASK_REDUCE};
	static const __le32 bt_kill_cts_msg[3] = {
		IWLAGN_BT_KILL_CTS_MASK_DEFAULT,
		IWLAGN_BT_KILL_ACK_CTS_MASK_SCO,
		IWLAGN_BT_KILL_ACK_CTS_MASK_REDUCE};

	if (!priv->reduced_txpower)
		kill_msk = (BT_UART_MSG_FRAME3SCOESCO_MSK & uart_msg->frame3)
			? IWL_BT_KILL_OVERRIDE : IWL_BT_KILL_DEFAULT;
	if (priv->kill_ack_mask != bt_kill_ack_msg[kill_msk] ||
	    priv->kill_cts_mask != bt_kill_cts_msg[kill_msk]) {
		priv->bt_valid |= IWLAGN_BT_VALID_KILL_ACK_MASK;
		priv->kill_ack_mask = bt_kill_ack_msg[kill_msk];
		priv->bt_valid |= IWLAGN_BT_VALID_KILL_CTS_MASK;
		priv->kill_cts_mask = bt_kill_cts_msg[kill_msk];
		need_update = true;
	}
	return need_update;
}

<<<<<<< HEAD
=======
/*
 * Upon RSSI changes, sends a bt config command with following changes
 *  1. enable/disable "reduced control frames tx power
 *  2. update the "kill)ack_mask" and "kill_cts_mask"
 *
 * If "reduced tx power" is enabled, uCode shall
 *  1. ACK/Back/CTS rate shall reduced to 6Mbps
 *  2. not use duplciate 20/40MHz mode
 */
>>>>>>> 05f8f252
static bool iwlagn_fill_txpower_mode(struct iwl_priv *priv,
				struct iwl_bt_uart_msg *uart_msg)
{
	bool need_update = false;
<<<<<<< HEAD

	if (!priv->reduced_txpower &&
	    !iwl_is_associated(priv, IWL_RXON_CTX_PAN) &&
=======
	struct iwl_rxon_context *ctx = &priv->contexts[IWL_RXON_CTX_BSS];
	int ave_rssi;

	ave_rssi = ieee80211_ave_rssi(ctx->vif);
	if (!ave_rssi) {
		/* no rssi data, no changes to reduce tx power */
		IWL_DEBUG_COEX(priv, "no rssi data available\n");
		return need_update;
	}
	if (!priv->reduced_txpower &&
	    !iwl_is_associated(priv, IWL_RXON_CTX_PAN) &&
	    (ave_rssi > BT_ENABLE_REDUCED_TXPOWER_THRESHOLD) &&
>>>>>>> 05f8f252
	    (uart_msg->frame3 & (BT_UART_MSG_FRAME3ACL_MSK |
	    BT_UART_MSG_FRAME3OBEX_MSK)) &&
	    !(uart_msg->frame3 & (BT_UART_MSG_FRAME3SCOESCO_MSK |
	    BT_UART_MSG_FRAME3SNIFF_MSK | BT_UART_MSG_FRAME3A2DP_MSK))) {
		/* enabling reduced tx power */
		priv->reduced_txpower = true;
		priv->bt_valid |= IWLAGN_BT_VALID_REDUCED_TX_PWR;
		need_update = true;
	} else if (priv->reduced_txpower &&
		   (iwl_is_associated(priv, IWL_RXON_CTX_PAN) ||
<<<<<<< HEAD
=======
		   (ave_rssi < BT_DISABLE_REDUCED_TXPOWER_THRESHOLD) ||
>>>>>>> 05f8f252
		   (uart_msg->frame3 & (BT_UART_MSG_FRAME3SCOESCO_MSK |
		   BT_UART_MSG_FRAME3SNIFF_MSK | BT_UART_MSG_FRAME3A2DP_MSK)) ||
		   !(uart_msg->frame3 & (BT_UART_MSG_FRAME3ACL_MSK |
		   BT_UART_MSG_FRAME3OBEX_MSK)))) {
		/* disable reduced tx power */
		priv->reduced_txpower = false;
<<<<<<< HEAD
		priv->bt_valid &= ~IWLAGN_BT_VALID_REDUCED_TX_PWR;
=======
		priv->bt_valid |= IWLAGN_BT_VALID_REDUCED_TX_PWR;
>>>>>>> 05f8f252
		need_update = true;
	}

	return need_update;
}

int iwlagn_bt_coex_profile_notif(struct iwl_priv *priv,
				  struct iwl_rx_cmd_buffer *rxb,
				  struct iwl_device_cmd *cmd)
{
	struct iwl_rx_packet *pkt = rxb_addr(rxb);
	struct iwl_bt_coex_profile_notif *coex = (void *)pkt->data;
	struct iwl_bt_uart_msg *uart_msg = &coex->last_bt_uart_msg;

	if (priv->bt_enable_flag == IWLAGN_BT_FLAG_COEX_MODE_DISABLED) {
		/* bt coex disabled */
		return 0;
	}

	IWL_DEBUG_COEX(priv, "BT Coex notification:\n");
	IWL_DEBUG_COEX(priv, "    status: %d\n", coex->bt_status);
	IWL_DEBUG_COEX(priv, "    traffic load: %d\n", coex->bt_traffic_load);
	IWL_DEBUG_COEX(priv, "    CI compliance: %d\n",
			coex->bt_ci_compliance);
	iwlagn_print_uartmsg(priv, uart_msg);

	priv->last_bt_traffic_load = priv->bt_traffic_load;
	priv->bt_is_sco = iwlagn_bt_traffic_is_sco(uart_msg);

	if (priv->iw_mode != NL80211_IFTYPE_ADHOC) {
		if (priv->bt_status != coex->bt_status ||
		    priv->last_bt_traffic_load != coex->bt_traffic_load) {
			if (coex->bt_status) {
				/* BT on */
				if (!priv->bt_ch_announce)
					priv->bt_traffic_load =
						IWL_BT_COEX_TRAFFIC_LOAD_HIGH;
				else
					priv->bt_traffic_load =
						coex->bt_traffic_load;
			} else {
				/* BT off */
				priv->bt_traffic_load =
					IWL_BT_COEX_TRAFFIC_LOAD_NONE;
			}
			priv->bt_status = coex->bt_status;
			queue_work(priv->workqueue,
				   &priv->bt_traffic_change_work);
		}
	}

	/* schedule to send runtime bt_config */
	/* check reduce power before change ack/cts kill mask */
	if (iwlagn_fill_txpower_mode(priv, uart_msg) ||
	    iwlagn_set_kill_msk(priv, uart_msg))
		queue_work(priv->workqueue, &priv->bt_runtime_config);


	/* FIXME: based on notification, adjust the prio_boost */

	priv->bt_ci_compliance = coex->bt_ci_compliance;
	return 0;
}

void iwlagn_bt_rx_handler_setup(struct iwl_priv *priv)
{
	priv->rx_handlers[REPLY_BT_COEX_PROFILE_NOTIF] =
		iwlagn_bt_coex_profile_notif;
}

void iwlagn_bt_setup_deferred_work(struct iwl_priv *priv)
{
	INIT_WORK(&priv->bt_traffic_change_work,
		  iwlagn_bt_traffic_change_work);
}

void iwlagn_bt_cancel_deferred_work(struct iwl_priv *priv)
{
	cancel_work_sync(&priv->bt_traffic_change_work);
}

static bool is_single_rx_stream(struct iwl_priv *priv)
{
	return priv->current_ht_config.smps == IEEE80211_SMPS_STATIC ||
	       priv->current_ht_config.single_chain_sufficient;
}

#define IWL_NUM_RX_CHAINS_MULTIPLE	3
#define IWL_NUM_RX_CHAINS_SINGLE	2
#define IWL_NUM_IDLE_CHAINS_DUAL	2
#define IWL_NUM_IDLE_CHAINS_SINGLE	1

/*
 * Determine how many receiver/antenna chains to use.
 *
 * More provides better reception via diversity.  Fewer saves power
 * at the expense of throughput, but only when not in powersave to
 * start with.
 *
 * MIMO (dual stream) requires at least 2, but works better with 3.
 * This does not determine *which* chains to use, just how many.
 */
static int iwl_get_active_rx_chain_count(struct iwl_priv *priv)
{
	if (priv->cfg->bt_params &&
	    priv->cfg->bt_params->advanced_bt_coexist &&
	    (priv->bt_full_concurrent ||
	     priv->bt_traffic_load >= IWL_BT_COEX_TRAFFIC_LOAD_HIGH)) {
		/*
		 * only use chain 'A' in bt high traffic load or
		 * full concurrency mode
		 */
		return IWL_NUM_RX_CHAINS_SINGLE;
	}
	/* # of Rx chains to use when expecting MIMO. */
	if (is_single_rx_stream(priv))
		return IWL_NUM_RX_CHAINS_SINGLE;
	else
		return IWL_NUM_RX_CHAINS_MULTIPLE;
}

/*
 * When we are in power saving mode, unless device support spatial
 * multiplexing power save, use the active count for rx chain count.
 */
static int iwl_get_idle_rx_chain_count(struct iwl_priv *priv, int active_cnt)
{
	/* # Rx chains when idling, depending on SMPS mode */
	switch (priv->current_ht_config.smps) {
	case IEEE80211_SMPS_STATIC:
	case IEEE80211_SMPS_DYNAMIC:
		return IWL_NUM_IDLE_CHAINS_SINGLE;
	case IEEE80211_SMPS_AUTOMATIC:
	case IEEE80211_SMPS_OFF:
		return active_cnt;
	default:
		WARN(1, "invalid SMPS mode %d",
		     priv->current_ht_config.smps);
		return active_cnt;
	}
}

/* up to 4 chains */
static u8 iwl_count_chain_bitmap(u32 chain_bitmap)
{
	u8 res;
	res = (chain_bitmap & BIT(0)) >> 0;
	res += (chain_bitmap & BIT(1)) >> 1;
	res += (chain_bitmap & BIT(2)) >> 2;
	res += (chain_bitmap & BIT(3)) >> 3;
	return res;
}

/**
 * iwlagn_set_rxon_chain - Set up Rx chain usage in "staging" RXON image
 *
 * Selects how many and which Rx receivers/antennas/chains to use.
 * This should not be used for scan command ... it puts data in wrong place.
 */
void iwlagn_set_rxon_chain(struct iwl_priv *priv, struct iwl_rxon_context *ctx)
{
	bool is_single = is_single_rx_stream(priv);
	bool is_cam = !test_bit(STATUS_POWER_PMI, &priv->status);
	u8 idle_rx_cnt, active_rx_cnt, valid_rx_cnt;
	u32 active_chains;
	u16 rx_chain;

	/* Tell uCode which antennas are actually connected.
	 * Before first association, we assume all antennas are connected.
	 * Just after first association, iwl_chain_noise_calibration()
	 *    checks which antennas actually *are* connected. */
	if (priv->chain_noise_data.active_chains)
		active_chains = priv->chain_noise_data.active_chains;
	else
		active_chains = priv->hw_params.valid_rx_ant;

	if (priv->cfg->bt_params &&
	    priv->cfg->bt_params->advanced_bt_coexist &&
	    (priv->bt_full_concurrent ||
	     priv->bt_traffic_load >= IWL_BT_COEX_TRAFFIC_LOAD_HIGH)) {
		/*
		 * only use chain 'A' in bt high traffic load or
		 * full concurrency mode
		 */
		active_chains = first_antenna(active_chains);
	}

	rx_chain = active_chains << RXON_RX_CHAIN_VALID_POS;

	/* How many receivers should we use? */
	active_rx_cnt = iwl_get_active_rx_chain_count(priv);
	idle_rx_cnt = iwl_get_idle_rx_chain_count(priv, active_rx_cnt);


	/* correct rx chain count according hw settings
	 * and chain noise calibration
	 */
	valid_rx_cnt = iwl_count_chain_bitmap(active_chains);
	if (valid_rx_cnt < active_rx_cnt)
		active_rx_cnt = valid_rx_cnt;

	if (valid_rx_cnt < idle_rx_cnt)
		idle_rx_cnt = valid_rx_cnt;

	rx_chain |= active_rx_cnt << RXON_RX_CHAIN_MIMO_CNT_POS;
	rx_chain |= idle_rx_cnt  << RXON_RX_CHAIN_CNT_POS;

	ctx->staging.rx_chain = cpu_to_le16(rx_chain);

	if (!is_single && (active_rx_cnt >= IWL_NUM_RX_CHAINS_SINGLE) && is_cam)
		ctx->staging.rx_chain |= RXON_RX_CHAIN_MIMO_FORCE_MSK;
	else
		ctx->staging.rx_chain &= ~RXON_RX_CHAIN_MIMO_FORCE_MSK;

	IWL_DEBUG_ASSOC(priv, "rx_chain=0x%X active=%d idle=%d\n",
			ctx->staging.rx_chain,
			active_rx_cnt, idle_rx_cnt);

	WARN_ON(active_rx_cnt == 0 || idle_rx_cnt == 0 ||
		active_rx_cnt < idle_rx_cnt);
}

u8 iwl_toggle_tx_ant(struct iwl_priv *priv, u8 ant, u8 valid)
{
	int i;
	u8 ind = ant;

	if (priv->band == IEEE80211_BAND_2GHZ &&
	    priv->bt_traffic_load >= IWL_BT_COEX_TRAFFIC_LOAD_HIGH)
		return 0;

	for (i = 0; i < RATE_ANT_NUM - 1; i++) {
		ind = (ind + 1) < RATE_ANT_NUM ?  ind + 1 : 0;
		if (valid & BIT(ind))
			return ind;
	}
	return ant;
}

#ifdef CONFIG_PM_SLEEP
static void iwlagn_convert_p1k(u16 *p1k, __le16 *out)
{
	int i;

	for (i = 0; i < IWLAGN_P1K_SIZE; i++)
		out[i] = cpu_to_le16(p1k[i]);
}

struct wowlan_key_data {
	struct iwl_rxon_context *ctx;
	struct iwlagn_wowlan_rsc_tsc_params_cmd *rsc_tsc;
	struct iwlagn_wowlan_tkip_params_cmd *tkip;
	const u8 *bssid;
	bool error, use_rsc_tsc, use_tkip;
};


static void iwlagn_wowlan_program_keys(struct ieee80211_hw *hw,
			       struct ieee80211_vif *vif,
			       struct ieee80211_sta *sta,
			       struct ieee80211_key_conf *key,
			       void *_data)
{
	struct iwl_priv *priv = IWL_MAC80211_GET_DVM(hw);
	struct wowlan_key_data *data = _data;
	struct iwl_rxon_context *ctx = data->ctx;
	struct aes_sc *aes_sc, *aes_tx_sc = NULL;
	struct tkip_sc *tkip_sc, *tkip_tx_sc = NULL;
	struct iwlagn_p1k_cache *rx_p1ks;
	u8 *rx_mic_key;
	struct ieee80211_key_seq seq;
	u32 cur_rx_iv32 = 0;
	u16 p1k[IWLAGN_P1K_SIZE];
	int ret, i;

	mutex_lock(&priv->mutex);

	if ((key->cipher == WLAN_CIPHER_SUITE_WEP40 ||
	     key->cipher == WLAN_CIPHER_SUITE_WEP104) &&
	     !sta && !ctx->key_mapping_keys)
		ret = iwl_set_default_wep_key(priv, ctx, key);
	else
		ret = iwl_set_dynamic_key(priv, ctx, key, sta);

	if (ret) {
		IWL_ERR(priv, "Error setting key during suspend!\n");
		data->error = true;
	}

	switch (key->cipher) {
	case WLAN_CIPHER_SUITE_TKIP:
		if (sta) {
			tkip_sc = data->rsc_tsc->all_tsc_rsc.tkip.unicast_rsc;
			tkip_tx_sc = &data->rsc_tsc->all_tsc_rsc.tkip.tsc;

			rx_p1ks = data->tkip->rx_uni;

			ieee80211_get_key_tx_seq(key, &seq);
			tkip_tx_sc->iv16 = cpu_to_le16(seq.tkip.iv16);
			tkip_tx_sc->iv32 = cpu_to_le32(seq.tkip.iv32);

			ieee80211_get_tkip_p1k_iv(key, seq.tkip.iv32, p1k);
			iwlagn_convert_p1k(p1k, data->tkip->tx.p1k);

			memcpy(data->tkip->mic_keys.tx,
			       &key->key[NL80211_TKIP_DATA_OFFSET_TX_MIC_KEY],
			       IWLAGN_MIC_KEY_SIZE);

			rx_mic_key = data->tkip->mic_keys.rx_unicast;
		} else {
			tkip_sc =
				data->rsc_tsc->all_tsc_rsc.tkip.multicast_rsc;
			rx_p1ks = data->tkip->rx_multi;
			rx_mic_key = data->tkip->mic_keys.rx_mcast;
		}

		/*
		 * For non-QoS this relies on the fact that both the uCode and
		 * mac80211 use TID 0 (as they need to to avoid replay attacks)
		 * for checking the IV in the frames.
		 */
		for (i = 0; i < IWLAGN_NUM_RSC; i++) {
			ieee80211_get_key_rx_seq(key, i, &seq);
			tkip_sc[i].iv16 = cpu_to_le16(seq.tkip.iv16);
			tkip_sc[i].iv32 = cpu_to_le32(seq.tkip.iv32);
			/* wrapping isn't allowed, AP must rekey */
			if (seq.tkip.iv32 > cur_rx_iv32)
				cur_rx_iv32 = seq.tkip.iv32;
		}

		ieee80211_get_tkip_rx_p1k(key, data->bssid, cur_rx_iv32, p1k);
		iwlagn_convert_p1k(p1k, rx_p1ks[0].p1k);
		ieee80211_get_tkip_rx_p1k(key, data->bssid,
					  cur_rx_iv32 + 1, p1k);
		iwlagn_convert_p1k(p1k, rx_p1ks[1].p1k);

		memcpy(rx_mic_key,
		       &key->key[NL80211_TKIP_DATA_OFFSET_RX_MIC_KEY],
		       IWLAGN_MIC_KEY_SIZE);

		data->use_tkip = true;
		data->use_rsc_tsc = true;
		break;
	case WLAN_CIPHER_SUITE_CCMP:
		if (sta) {
			u8 *pn = seq.ccmp.pn;

			aes_sc = data->rsc_tsc->all_tsc_rsc.aes.unicast_rsc;
			aes_tx_sc = &data->rsc_tsc->all_tsc_rsc.aes.tsc;

			ieee80211_get_key_tx_seq(key, &seq);
			aes_tx_sc->pn = cpu_to_le64(
					(u64)pn[5] |
					((u64)pn[4] << 8) |
					((u64)pn[3] << 16) |
					((u64)pn[2] << 24) |
					((u64)pn[1] << 32) |
					((u64)pn[0] << 40));
		} else
			aes_sc = data->rsc_tsc->all_tsc_rsc.aes.multicast_rsc;

		/*
		 * For non-QoS this relies on the fact that both the uCode and
		 * mac80211 use TID 0 for checking the IV in the frames.
		 */
		for (i = 0; i < IWLAGN_NUM_RSC; i++) {
			u8 *pn = seq.ccmp.pn;

			ieee80211_get_key_rx_seq(key, i, &seq);
			aes_sc->pn = cpu_to_le64(
					(u64)pn[5] |
					((u64)pn[4] << 8) |
					((u64)pn[3] << 16) |
					((u64)pn[2] << 24) |
					((u64)pn[1] << 32) |
					((u64)pn[0] << 40));
		}
		data->use_rsc_tsc = true;
		break;
	}

	mutex_unlock(&priv->mutex);
}

int iwlagn_send_patterns(struct iwl_priv *priv,
			struct cfg80211_wowlan *wowlan)
{
	struct iwlagn_wowlan_patterns_cmd *pattern_cmd;
	struct iwl_host_cmd cmd = {
		.id = REPLY_WOWLAN_PATTERNS,
		.dataflags[0] = IWL_HCMD_DFL_NOCOPY,
		.flags = CMD_SYNC,
	};
	int i, err;

	if (!wowlan->n_patterns)
		return 0;

	cmd.len[0] = sizeof(*pattern_cmd) +
		wowlan->n_patterns * sizeof(struct iwlagn_wowlan_pattern);

	pattern_cmd = kmalloc(cmd.len[0], GFP_KERNEL);
	if (!pattern_cmd)
		return -ENOMEM;

	pattern_cmd->n_patterns = cpu_to_le32(wowlan->n_patterns);

	for (i = 0; i < wowlan->n_patterns; i++) {
		int mask_len = DIV_ROUND_UP(wowlan->patterns[i].pattern_len, 8);

		memcpy(&pattern_cmd->patterns[i].mask,
			wowlan->patterns[i].mask, mask_len);
		memcpy(&pattern_cmd->patterns[i].pattern,
			wowlan->patterns[i].pattern,
			wowlan->patterns[i].pattern_len);
		pattern_cmd->patterns[i].mask_size = mask_len;
		pattern_cmd->patterns[i].pattern_size =
			wowlan->patterns[i].pattern_len;
	}

	cmd.data[0] = pattern_cmd;
	err = iwl_dvm_send_cmd(priv, &cmd);
	kfree(pattern_cmd);
	return err;
}

int iwlagn_suspend(struct iwl_priv *priv, struct cfg80211_wowlan *wowlan)
{
	struct iwlagn_wowlan_wakeup_filter_cmd wakeup_filter_cmd;
	struct iwl_rxon_cmd rxon;
	struct iwl_rxon_context *ctx = &priv->contexts[IWL_RXON_CTX_BSS];
	struct iwlagn_wowlan_kek_kck_material_cmd kek_kck_cmd;
	struct iwlagn_wowlan_tkip_params_cmd tkip_cmd = {};
	struct iwlagn_d3_config_cmd d3_cfg_cmd = {};
	struct wowlan_key_data key_data = {
		.ctx = ctx,
		.bssid = ctx->active.bssid_addr,
		.use_rsc_tsc = false,
		.tkip = &tkip_cmd,
		.use_tkip = false,
	};
	int ret, i;
	u16 seq;

	key_data.rsc_tsc = kzalloc(sizeof(*key_data.rsc_tsc), GFP_KERNEL);
	if (!key_data.rsc_tsc)
		return -ENOMEM;

	memset(&wakeup_filter_cmd, 0, sizeof(wakeup_filter_cmd));

	/*
	 * We know the last used seqno, and the uCode expects to know that
	 * one, it will increment before TX.
	 */
	seq = le16_to_cpu(priv->last_seq_ctl) & IEEE80211_SCTL_SEQ;
	wakeup_filter_cmd.non_qos_seq = cpu_to_le16(seq);

	/*
	 * For QoS counters, we store the one to use next, so subtract 0x10
	 * since the uCode will add 0x10 before using the value.
	 */
	for (i = 0; i < IWL_MAX_TID_COUNT; i++) {
		seq = priv->tid_data[IWL_AP_ID][i].seq_number;
		seq -= 0x10;
		wakeup_filter_cmd.qos_seq[i] = cpu_to_le16(seq);
	}

	if (wowlan->disconnect)
		wakeup_filter_cmd.enabled |=
			cpu_to_le32(IWLAGN_WOWLAN_WAKEUP_BEACON_MISS |
				    IWLAGN_WOWLAN_WAKEUP_LINK_CHANGE);
	if (wowlan->magic_pkt)
		wakeup_filter_cmd.enabled |=
			cpu_to_le32(IWLAGN_WOWLAN_WAKEUP_MAGIC_PACKET);
	if (wowlan->gtk_rekey_failure)
		wakeup_filter_cmd.enabled |=
			cpu_to_le32(IWLAGN_WOWLAN_WAKEUP_GTK_REKEY_FAIL);
	if (wowlan->eap_identity_req)
		wakeup_filter_cmd.enabled |=
			cpu_to_le32(IWLAGN_WOWLAN_WAKEUP_EAP_IDENT_REQ);
	if (wowlan->four_way_handshake)
		wakeup_filter_cmd.enabled |=
			cpu_to_le32(IWLAGN_WOWLAN_WAKEUP_4WAY_HANDSHAKE);
	if (wowlan->n_patterns)
		wakeup_filter_cmd.enabled |=
			cpu_to_le32(IWLAGN_WOWLAN_WAKEUP_PATTERN_MATCH);

	if (wowlan->rfkill_release)
		d3_cfg_cmd.wakeup_flags |=
			cpu_to_le32(IWLAGN_D3_WAKEUP_RFKILL);

	iwl_scan_cancel_timeout(priv, 200);

	memcpy(&rxon, &ctx->active, sizeof(rxon));

	priv->ucode_loaded = false;
	iwl_trans_stop_device(priv->trans);

	priv->wowlan = true;

	ret = iwl_load_ucode_wait_alive(priv, IWL_UCODE_WOWLAN);
	if (ret)
		goto out;

	/* now configure WoWLAN ucode */
	ret = iwl_alive_start(priv);
	if (ret)
		goto out;

	memcpy(&ctx->staging, &rxon, sizeof(rxon));
	ret = iwlagn_commit_rxon(priv, ctx);
	if (ret)
		goto out;

	ret = iwl_power_update_mode(priv, true);
	if (ret)
		goto out;

	if (!iwlwifi_mod_params.sw_crypto) {
		/* mark all keys clear */
		priv->ucode_key_table = 0;
		ctx->key_mapping_keys = 0;

		/*
		 * This needs to be unlocked due to lock ordering
		 * constraints. Since we're in the suspend path
		 * that isn't really a problem though.
		 */
		mutex_unlock(&priv->mutex);
		ieee80211_iter_keys(priv->hw, ctx->vif,
				    iwlagn_wowlan_program_keys,
				    &key_data);
		mutex_lock(&priv->mutex);
		if (key_data.error) {
			ret = -EIO;
			goto out;
		}

		if (key_data.use_rsc_tsc) {
			struct iwl_host_cmd rsc_tsc_cmd = {
				.id = REPLY_WOWLAN_TSC_RSC_PARAMS,
				.flags = CMD_SYNC,
				.data[0] = key_data.rsc_tsc,
				.dataflags[0] = IWL_HCMD_DFL_NOCOPY,
				.len[0] = sizeof(*key_data.rsc_tsc),
			};

			ret = iwl_dvm_send_cmd(priv, &rsc_tsc_cmd);
			if (ret)
				goto out;
		}

		if (key_data.use_tkip) {
			ret = iwl_dvm_send_cmd_pdu(priv,
						 REPLY_WOWLAN_TKIP_PARAMS,
						 CMD_SYNC, sizeof(tkip_cmd),
						 &tkip_cmd);
			if (ret)
				goto out;
		}

		if (priv->have_rekey_data) {
			memset(&kek_kck_cmd, 0, sizeof(kek_kck_cmd));
			memcpy(kek_kck_cmd.kck, priv->kck, NL80211_KCK_LEN);
			kek_kck_cmd.kck_len = cpu_to_le16(NL80211_KCK_LEN);
			memcpy(kek_kck_cmd.kek, priv->kek, NL80211_KEK_LEN);
			kek_kck_cmd.kek_len = cpu_to_le16(NL80211_KEK_LEN);
			kek_kck_cmd.replay_ctr = priv->replay_ctr;

			ret = iwl_dvm_send_cmd_pdu(priv,
						 REPLY_WOWLAN_KEK_KCK_MATERIAL,
						 CMD_SYNC, sizeof(kek_kck_cmd),
						 &kek_kck_cmd);
			if (ret)
				goto out;
		}
	}

	ret = iwl_dvm_send_cmd_pdu(priv, REPLY_D3_CONFIG, CMD_SYNC,
				     sizeof(d3_cfg_cmd), &d3_cfg_cmd);
	if (ret)
		goto out;

	ret = iwl_dvm_send_cmd_pdu(priv, REPLY_WOWLAN_WAKEUP_FILTER,
				 CMD_SYNC, sizeof(wakeup_filter_cmd),
				 &wakeup_filter_cmd);
	if (ret)
		goto out;

	ret = iwlagn_send_patterns(priv, wowlan);
 out:
	kfree(key_data.rsc_tsc);
	return ret;
}
#endif

int iwl_dvm_send_cmd(struct iwl_priv *priv, struct iwl_host_cmd *cmd)
{
	if (iwl_is_rfkill(priv) || iwl_is_ctkill(priv)) {
		IWL_WARN(priv, "Not sending command - %s KILL\n",
			 iwl_is_rfkill(priv) ? "RF" : "CT");
		return -EIO;
	}

	if (test_bit(STATUS_FW_ERROR, &priv->status)) {
		IWL_ERR(priv, "Command %s failed: FW Error\n",
			iwl_dvm_get_cmd_string(cmd->id));
		return -EIO;
	}

	/*
	 * Synchronous commands from this op-mode must hold
	 * the mutex, this ensures we don't try to send two
	 * (or more) synchronous commands at a time.
	 */
	if (cmd->flags & CMD_SYNC)
		lockdep_assert_held(&priv->mutex);

	if (priv->ucode_owner == IWL_OWNERSHIP_TM &&
	    !(cmd->flags & CMD_ON_DEMAND)) {
		IWL_DEBUG_HC(priv, "tm own the uCode, no regular hcmd send\n");
		return -EIO;
	}

	return iwl_trans_send_cmd(priv->trans, cmd);
}

int iwl_dvm_send_cmd_pdu(struct iwl_priv *priv, u8 id,
			 u32 flags, u16 len, const void *data)
{
	struct iwl_host_cmd cmd = {
		.id = id,
		.len = { len, },
		.data = { data, },
		.flags = flags,
	};

	return iwl_dvm_send_cmd(priv, &cmd);
}<|MERGE_RESOLUTION|>--- conflicted
+++ resolved
@@ -286,12 +286,8 @@
 	 */
 	basic.kill_ack_mask = priv->kill_ack_mask;
 	basic.kill_cts_mask = priv->kill_cts_mask;
-<<<<<<< HEAD
-	basic.reduce_txpower = priv->reduced_txpower;
-=======
 	if (priv->reduced_txpower)
 		basic.reduce_txpower = IWLAGN_BT_REDUCED_TX_PWR;
->>>>>>> 05f8f252
 	basic.valid = priv->bt_valid;
 
 	/*
@@ -605,8 +601,6 @@
 	return need_update;
 }
 
-<<<<<<< HEAD
-=======
 /*
  * Upon RSSI changes, sends a bt config command with following changes
  *  1. enable/disable "reduced control frames tx power
@@ -616,16 +610,10 @@
  *  1. ACK/Back/CTS rate shall reduced to 6Mbps
  *  2. not use duplciate 20/40MHz mode
  */
->>>>>>> 05f8f252
 static bool iwlagn_fill_txpower_mode(struct iwl_priv *priv,
 				struct iwl_bt_uart_msg *uart_msg)
 {
 	bool need_update = false;
-<<<<<<< HEAD
-
-	if (!priv->reduced_txpower &&
-	    !iwl_is_associated(priv, IWL_RXON_CTX_PAN) &&
-=======
 	struct iwl_rxon_context *ctx = &priv->contexts[IWL_RXON_CTX_BSS];
 	int ave_rssi;
 
@@ -638,7 +626,6 @@
 	if (!priv->reduced_txpower &&
 	    !iwl_is_associated(priv, IWL_RXON_CTX_PAN) &&
 	    (ave_rssi > BT_ENABLE_REDUCED_TXPOWER_THRESHOLD) &&
->>>>>>> 05f8f252
 	    (uart_msg->frame3 & (BT_UART_MSG_FRAME3ACL_MSK |
 	    BT_UART_MSG_FRAME3OBEX_MSK)) &&
 	    !(uart_msg->frame3 & (BT_UART_MSG_FRAME3SCOESCO_MSK |
@@ -649,21 +636,14 @@
 		need_update = true;
 	} else if (priv->reduced_txpower &&
 		   (iwl_is_associated(priv, IWL_RXON_CTX_PAN) ||
-<<<<<<< HEAD
-=======
 		   (ave_rssi < BT_DISABLE_REDUCED_TXPOWER_THRESHOLD) ||
->>>>>>> 05f8f252
 		   (uart_msg->frame3 & (BT_UART_MSG_FRAME3SCOESCO_MSK |
 		   BT_UART_MSG_FRAME3SNIFF_MSK | BT_UART_MSG_FRAME3A2DP_MSK)) ||
 		   !(uart_msg->frame3 & (BT_UART_MSG_FRAME3ACL_MSK |
 		   BT_UART_MSG_FRAME3OBEX_MSK)))) {
 		/* disable reduced tx power */
 		priv->reduced_txpower = false;
-<<<<<<< HEAD
-		priv->bt_valid &= ~IWLAGN_BT_VALID_REDUCED_TX_PWR;
-=======
 		priv->bt_valid |= IWLAGN_BT_VALID_REDUCED_TX_PWR;
->>>>>>> 05f8f252
 		need_update = true;
 	}
 
