--- conflicted
+++ resolved
@@ -1140,10 +1140,6 @@
 	if (!wcid)
 		wcid = &dev->mt76.global_wcid;
 
-<<<<<<< HEAD
-	pid = mt76_tx_status_skb_add(mdev, wcid, tx_info->skb);
-
-=======
 	if (sta) {
 		struct mt7915_sta *msta;
 
@@ -1163,7 +1159,6 @@
 		return id;
 
 	pid = mt76_tx_status_skb_add(mdev, wcid, tx_info->skb);
->>>>>>> df0cc57e
 	mt7915_mac_write_txwi(dev, txwi_ptr, tx_info->skb, wcid, pid, key,
 			      false);
 
@@ -1351,123 +1346,7 @@
 
 static bool
 mt7915_mac_add_txs_skb(struct mt7915_dev *dev, struct mt76_wcid *wcid, int pid,
-<<<<<<< HEAD
-		       __le32 *txs_data)
-{
-	struct mt76_dev *mdev = &dev->mt76;
-	struct ieee80211_tx_info *info;
-	struct sk_buff_head list;
-	struct sk_buff *skb;
-
-	mt76_tx_status_lock(mdev, &list);
-	skb = mt76_tx_status_skb_get(mdev, wcid, pid, &list);
-	if (!skb)
-		goto out;
-
-	info = IEEE80211_SKB_CB(skb);
-	if (!(txs_data[0] & le32_to_cpu(MT_TXS0_ACK_ERROR_MASK)))
-		info->flags |= IEEE80211_TX_STAT_ACK;
-
-	info->status.ampdu_len = 1;
-	info->status.ampdu_ack_len = !!(info->flags &
-					IEEE80211_TX_STAT_ACK);
-
-	info->status.rates[0].idx = -1;
-	mt76_tx_status_skb_done(mdev, skb, &list);
-
-out:
-	mt76_tx_status_unlock(mdev, &list);
-
-	return !!skb;
-}
-
-static void mt7915_mac_add_txs(struct mt7915_dev *dev, void *data)
-{
-	struct mt7915_sta *msta = NULL;
-	struct mt76_wcid *wcid;
-	__le32 *txs_data = data;
-	u16 wcidx;
-	u32 txs;
-	u8 pid;
-
-	txs = le32_to_cpu(txs_data[0]);
-	if (FIELD_GET(MT_TXS0_TXS_FORMAT, txs) > 1)
-		return;
-
-	txs = le32_to_cpu(txs_data[2]);
-	wcidx = FIELD_GET(MT_TXS2_WCID, txs);
-
-	txs = le32_to_cpu(txs_data[3]);
-	pid = FIELD_GET(MT_TXS3_PID, txs);
-
-	if (pid < MT_PACKET_ID_FIRST)
-		return;
-
-	if (wcidx >= MT7915_WTBL_SIZE)
-		return;
-
-	rcu_read_lock();
-
-	wcid = rcu_dereference(dev->mt76.wcid[wcidx]);
-	if (!wcid)
-		goto out;
-
-	mt7915_mac_add_txs_skb(dev, wcid, pid, txs_data);
-
-	if (!wcid->sta)
-		goto out;
-
-	msta = container_of(wcid, struct mt7915_sta, wcid);
-	spin_lock_bh(&dev->sta_poll_lock);
-	if (list_empty(&msta->poll_list))
-		list_add_tail(&msta->poll_list, &dev->sta_poll_list);
-	spin_unlock_bh(&dev->sta_poll_lock);
-
-out:
-	rcu_read_unlock();
-}
-
-void mt7915_queue_rx_skb(struct mt76_dev *mdev, enum mt76_rxq_id q,
-			 struct sk_buff *skb)
-{
-	struct mt7915_dev *dev = container_of(mdev, struct mt7915_dev, mt76);
-	__le32 *rxd = (__le32 *)skb->data;
-	__le32 *end = (__le32 *)&skb->data[skb->len];
-	enum rx_pkt_type type;
-
-	type = FIELD_GET(MT_RXD0_PKT_TYPE, le32_to_cpu(rxd[0]));
-
-	switch (type) {
-	case PKT_TYPE_TXRX_NOTIFY:
-		mt7915_mac_tx_free(dev, skb);
-		break;
-	case PKT_TYPE_RX_EVENT:
-		mt7915_mcu_rx_event(dev, skb);
-		break;
-	case PKT_TYPE_TXRXV:
-		mt7915_mac_fill_rx_vector(dev, skb);
-		break;
-	case PKT_TYPE_TXS:
-		for (rxd += 2; rxd + 8 <= end; rxd += 8)
-		    mt7915_mac_add_txs(dev, rxd);
-		dev_kfree_skb(skb);
-		break;
-	case PKT_TYPE_NORMAL:
-		if (!mt7915_mac_fill_rx(dev, skb)) {
-			mt76_rx(&dev->mt76, q, skb);
-			return;
-		}
-		fallthrough;
-	default:
-		dev_kfree_skb(skb);
-		break;
-	}
-}
-
-void mt7915_tx_complete_skb(struct mt76_dev *mdev, struct mt76_queue_entry *e)
-=======
 		       __le32 *txs_data, struct mt76_sta_stats *stats)
->>>>>>> df0cc57e
 {
 	struct ieee80211_supported_band *sband;
 	struct mt76_dev *mdev = &dev->mt76;
@@ -2001,10 +1880,7 @@
 	if (phy2)
 		clear_bit(MT76_RESET, &phy2->mt76->state);
 
-<<<<<<< HEAD
-=======
 	local_bh_disable();
->>>>>>> df0cc57e
 	napi_enable(&dev->mt76.napi[0]);
 	napi_schedule(&dev->mt76.napi[0]);
 
@@ -2013,24 +1889,10 @@
 
 	napi_enable(&dev->mt76.napi[2]);
 	napi_schedule(&dev->mt76.napi[2]);
-<<<<<<< HEAD
+	local_bh_enable();
+
 	tasklet_schedule(&dev->irq_tasklet);
 
-	mt76_wr(dev, MT_MCU_INT_EVENT, MT_MCU_INT_EVENT_RESET_DONE);
-	mt7915_wait_reset_state(dev, MT_MCU_CMD_NORMAL_STATE);
-
-	mt76_worker_enable(&dev->mt76.tx_worker);
-
-	napi_enable(&dev->mt76.tx_napi);
-	napi_schedule(&dev->mt76.tx_napi);
-=======
-	local_bh_enable();
->>>>>>> df0cc57e
-
-	tasklet_schedule(&dev->irq_tasklet);
-
-<<<<<<< HEAD
-=======
 	mt76_wr(dev, MT_MCU_INT_EVENT, MT_MCU_INT_EVENT_RESET_DONE);
 	mt7915_wait_reset_state(dev, MT_MCU_CMD_NORMAL_STATE);
 
@@ -2043,7 +1905,6 @@
 	if (ext_phy)
 		ieee80211_wake_queues(ext_phy->hw);
 
->>>>>>> df0cc57e
 	mutex_unlock(&dev->mt76.mutex);
 
 	mt7915_update_beacons(dev);
@@ -2056,12 +1917,7 @@
 					     MT7915_WATCHDOG_TIME);
 }
 
-<<<<<<< HEAD
-static void
-mt7915_mac_update_stats(struct mt7915_phy *phy)
-=======
 void mt7915_mac_update_stats(struct mt7915_phy *phy)
->>>>>>> df0cc57e
 {
 	struct mt7915_dev *dev = phy->dev;
 	struct mib_stats *mib = &phy->mib;
@@ -2220,15 +2076,8 @@
 
 		if (changed & (IEEE80211_RC_SUPP_RATES_CHANGED |
 			       IEEE80211_RC_NSS_CHANGED |
-<<<<<<< HEAD
-			       IEEE80211_RC_BW_CHANGED)) {
-			mt7915_mcu_add_he(dev, vif, sta);
-			mt7915_mcu_add_rate_ctrl(dev, vif, sta);
-		}
-=======
 			       IEEE80211_RC_BW_CHANGED))
 			mt7915_mcu_add_rate_ctrl(dev, vif, sta, true);
->>>>>>> df0cc57e
 
 		if (changed & IEEE80211_RC_SMPS_CHANGED)
 			mt7915_mcu_add_smps(dev, vif, sta);
@@ -2255,23 +2104,11 @@
 		mphy->mac_work_count = 0;
 
 		mt7915_mac_update_stats(phy);
-<<<<<<< HEAD
-	}
-
-	if (++phy->sta_work_count == 10) {
-		phy->sta_work_count = 0;
-		mt7915_mac_sta_stats_work(phy);
-=======
->>>>>>> df0cc57e
 	}
 
 	mutex_unlock(&mphy->dev->mutex);
 
-<<<<<<< HEAD
-	mt76_tx_status_check(mphy->dev, NULL, false);
-=======
 	mt76_tx_status_check(mphy->dev, false);
->>>>>>> df0cc57e
 
 	ieee80211_queue_delayed_work(mphy->hw, &mphy->mac_work,
 				     MT7915_WATCHDOG_TIME);
