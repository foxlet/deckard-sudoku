// SPDX-License-Identifier: GPL-2.0-or-later
/*
 * Copyright The Asahi Linux Contributors
 *
 * Based on irq-lpc32xx:
 *   Copyright 2015-2016 Vladimir Zapolskiy <vz@mleia.com>
 * Based on irq-bcm2836:
 *   Copyright 2015 Broadcom
 */

/*
 * AIC is a fairly simple interrupt controller with the following features:
 *
 * - 896 level-triggered hardware IRQs
 *   - Single mask bit per IRQ
 *   - Per-IRQ affinity setting
 *   - Automatic masking on event delivery (auto-ack)
 *   - Software triggering (ORed with hw line)
 * - 2 per-CPU IPIs (meant as "self" and "other", but they are
 *   interchangeable if not symmetric)
 * - Automatic prioritization (single event/ack register per CPU, lower IRQs =
 *   higher priority)
 * - Automatic masking on ack
 * - Default "this CPU" register view and explicit per-CPU views
 *
 * In addition, this driver also handles FIQs, as these are routed to the same
 * IRQ vector. These are used for Fast IPIs, the ARMv8 timer IRQs, and
 * performance counters (TODO).
 *
 * Implementation notes:
 *
 * - This driver creates two IRQ domains, one for HW IRQs and internal FIQs,
 *   and one for IPIs.
 * - Since Linux needs more than 2 IPIs, we implement a software IRQ controller
 *   and funnel all IPIs into one per-CPU IPI (the second "self" IPI is unused).
 * - FIQ hwirq numbers are assigned after true hwirqs, and are per-cpu.
 * - DT bindings use 3-cell form (like GIC):
 *   - <0 nr flags> - hwirq #nr
 *   - <1 nr flags> - FIQ #nr
 *     - nr=0  Physical HV timer
 *     - nr=1  Virtual HV timer
 *     - nr=2  Physical guest timer
 *     - nr=3  Virtual guest timer
 */

#define pr_fmt(fmt) KBUILD_MODNAME ": " fmt

#include <linux/bits.h>
#include <linux/bitfield.h>
#include <linux/cpuhotplug.h>
#include <linux/io.h>
#include <linux/irqchip.h>
#include <linux/irqchip/arm-vgic-info.h>
#include <linux/irqdomain.h>
#include <linux/jump_label.h>
#include <linux/limits.h>
#include <linux/of_address.h>
#include <linux/slab.h>
#include <asm/apple_m1_pmu.h>
#include <asm/cputype.h>
#include <asm/exception.h>
#include <asm/sysreg.h>
#include <asm/virt.h>

#include <dt-bindings/interrupt-controller/apple-aic.h>

/*
 * AIC v1 registers (MMIO)
 */

#define AIC_INFO		0x0004
#define AIC_INFO_NR_IRQ		GENMASK(15, 0)

#define AIC_CONFIG		0x0010

#define AIC_WHOAMI		0x2000
#define AIC_EVENT		0x2004
#define AIC_EVENT_DIE		GENMASK(31, 24)
#define AIC_EVENT_TYPE		GENMASK(23, 16)
#define AIC_EVENT_NUM		GENMASK(15, 0)

#define AIC_EVENT_TYPE_FIQ	0 /* Software use */
#define AIC_EVENT_TYPE_IRQ	1
#define AIC_EVENT_TYPE_IPI	4
#define AIC_EVENT_IPI_OTHER	1
#define AIC_EVENT_IPI_SELF	2

#define AIC_IPI_SEND		0x2008
#define AIC_IPI_ACK		0x200c
#define AIC_IPI_MASK_SET	0x2024
#define AIC_IPI_MASK_CLR	0x2028

#define AIC_IPI_SEND_CPU(cpu)	BIT(cpu)

#define AIC_IPI_OTHER		BIT(0)
#define AIC_IPI_SELF		BIT(31)

#define AIC_TARGET_CPU		0x3000

#define AIC_CPU_IPI_SET(cpu)	(0x5008 + ((cpu) << 7))
#define AIC_CPU_IPI_CLR(cpu)	(0x500c + ((cpu) << 7))
#define AIC_CPU_IPI_MASK_SET(cpu) (0x5024 + ((cpu) << 7))
#define AIC_CPU_IPI_MASK_CLR(cpu) (0x5028 + ((cpu) << 7))

#define AIC_MAX_IRQ		0x400

/*
 * AIC v2 registers (MMIO)
 */

#define AIC2_VERSION		0x0000
#define AIC2_VERSION_VER	GENMASK(7, 0)

#define AIC2_INFO1		0x0004
#define AIC2_INFO1_NR_IRQ	GENMASK(15, 0)
#define AIC2_INFO1_LAST_DIE	GENMASK(27, 24)

#define AIC2_INFO2		0x0008

#define AIC2_INFO3		0x000c
#define AIC2_INFO3_MAX_IRQ	GENMASK(15, 0)
#define AIC2_INFO3_MAX_DIE	GENMASK(27, 24)

#define AIC2_RESET		0x0010
#define AIC2_RESET_RESET	BIT(0)

#define AIC2_CONFIG		0x0014
#define AIC2_CONFIG_ENABLE	BIT(0)
#define AIC2_CONFIG_PREFER_PCPU	BIT(28)

#define AIC2_TIMEOUT		0x0028
#define AIC2_CLUSTER_PRIO	0x0030
#define AIC2_DELAY_GROUPS	0x0100

#define AIC2_IRQ_CFG		0x2000

/*
 * AIC2 registers are laid out like this, starting at AIC2_IRQ_CFG:
 *
 * Repeat for each die:
 *   IRQ_CFG: u32 * MAX_IRQS
 *   SW_SET: u32 * (MAX_IRQS / 32)
 *   SW_CLR: u32 * (MAX_IRQS / 32)
 *   MASK_SET: u32 * (MAX_IRQS / 32)
 *   MASK_CLR: u32 * (MAX_IRQS / 32)
 *   HW_STATE: u32 * (MAX_IRQS / 32)
 *
 * This is followed by a set of event registers, each 16K page aligned.
 * The first one is the AP event register we will use. Unfortunately,
 * the actual implemented die count is not specified anywhere in the
 * capability registers, so we have to explicitly specify the event
 * register as a second reg entry in the device tree to remain
 * forward-compatible.
 */

#define AIC2_IRQ_CFG_TARGET	GENMASK(3, 0)
#define AIC2_IRQ_CFG_DELAY_IDX	GENMASK(7, 5)

#define MASK_REG(x)		(4 * ((x) >> 5))
#define MASK_BIT(x)		BIT((x) & GENMASK(4, 0))

/*
 * IMP-DEF sysregs that control FIQ sources
 */

/* IPI request registers */
#define SYS_IMP_APL_IPI_RR_LOCAL_EL1	sys_reg(3, 5, 15, 0, 0)
#define SYS_IMP_APL_IPI_RR_GLOBAL_EL1	sys_reg(3, 5, 15, 0, 1)
#define IPI_RR_CPU			GENMASK(7, 0)
/* Cluster only used for the GLOBAL register */
#define IPI_RR_CLUSTER			GENMASK(23, 16)
#define IPI_RR_TYPE			GENMASK(29, 28)
#define IPI_RR_IMMEDIATE		0
#define IPI_RR_RETRACT			1
#define IPI_RR_DEFERRED			2
#define IPI_RR_NOWAKE			3

/* IPI status register */
#define SYS_IMP_APL_IPI_SR_EL1		sys_reg(3, 5, 15, 1, 1)
#define IPI_SR_PENDING			BIT(0)

/* Guest timer FIQ enable register */
#define SYS_IMP_APL_VM_TMR_FIQ_ENA_EL2	sys_reg(3, 5, 15, 1, 3)
#define VM_TMR_FIQ_ENABLE_V		BIT(0)
#define VM_TMR_FIQ_ENABLE_P		BIT(1)

/* Deferred IPI countdown register */
#define SYS_IMP_APL_IPI_CR_EL1		sys_reg(3, 5, 15, 3, 1)

/* Uncore PMC control register */
#define SYS_IMP_APL_UPMCR0_EL1		sys_reg(3, 7, 15, 0, 4)
#define UPMCR0_IMODE			GENMASK(18, 16)
#define UPMCR0_IMODE_OFF		0
#define UPMCR0_IMODE_AIC		2
#define UPMCR0_IMODE_HALT		3
#define UPMCR0_IMODE_FIQ		4

/* Uncore PMC status register */
#define SYS_IMP_APL_UPMSR_EL1		sys_reg(3, 7, 15, 6, 4)
#define UPMSR_IACT			BIT(0)

/* MPIDR fields */
#define MPIDR_CPU(x)			MPIDR_AFFINITY_LEVEL(x, 0)
#define MPIDR_CLUSTER(x)		MPIDR_AFFINITY_LEVEL(x, 1)

#define AIC_IRQ_HWIRQ(die, irq)	(FIELD_PREP(AIC_EVENT_DIE, die) | \
				 FIELD_PREP(AIC_EVENT_TYPE, AIC_EVENT_TYPE_IRQ) | \
				 FIELD_PREP(AIC_EVENT_NUM, irq))
#define AIC_FIQ_HWIRQ(x)	(FIELD_PREP(AIC_EVENT_TYPE, AIC_EVENT_TYPE_FIQ) | \
				 FIELD_PREP(AIC_EVENT_NUM, x))
#define AIC_HWIRQ_IRQ(x)	FIELD_GET(AIC_EVENT_NUM, x)
#define AIC_HWIRQ_DIE(x)	FIELD_GET(AIC_EVENT_DIE, x)
#define AIC_NR_FIQ		6
#define AIC_NR_SWIPI		32

/*
 * FIQ hwirq index definitions: FIQ sources use the DT binding defines
 * directly, except that timers are special. At the irqchip level, the
 * two timer types are represented by their access method: _EL0 registers
 * or _EL02 registers. In the DT binding, the timers are represented
 * by their purpose (HV or guest). This mapping is for when the kernel is
 * running at EL2 (with VHE). When the kernel is running at EL1, the
 * mapping differs and aic_irq_domain_translate() performs the remapping.
 */

#define AIC_TMR_EL0_PHYS	AIC_TMR_HV_PHYS
#define AIC_TMR_EL0_VIRT	AIC_TMR_HV_VIRT
#define AIC_TMR_EL02_PHYS	AIC_TMR_GUEST_PHYS
#define AIC_TMR_EL02_VIRT	AIC_TMR_GUEST_VIRT

DEFINE_STATIC_KEY_TRUE(use_fast_ipi);

struct aic_info {
	int version;

	/* Register offsets */
	u32 event;
	u32 target_cpu;
	u32 irq_cfg;
	u32 sw_set;
	u32 sw_clr;
	u32 mask_set;
	u32 mask_clr;

	u32 die_stride;

	/* Features */
	bool fast_ipi;
};

static const struct aic_info aic1_info = {
	.version	= 1,

	.event		= AIC_EVENT,
	.target_cpu	= AIC_TARGET_CPU,
};

static const struct aic_info aic1_fipi_info = {
	.version	= 1,

	.event		= AIC_EVENT,
	.target_cpu	= AIC_TARGET_CPU,

	.fast_ipi	= true,
};

static const struct aic_info aic2_info = {
	.version	= 2,

	.irq_cfg	= AIC2_IRQ_CFG,

	.fast_ipi	= true,
};

static const struct of_device_id aic_info_match[] = {
	{
		.compatible = "apple,t8103-aic",
		.data = &aic1_fipi_info,
	},
	{
		.compatible = "apple,aic",
		.data = &aic1_info,
	},
	{
		.compatible = "apple,aic2",
		.data = &aic2_info,
	},
	{}
};

struct aic_irq_chip {
	void __iomem *base;
	void __iomem *event;
	struct irq_domain *hw_domain;
	struct irq_domain *ipi_domain;
	struct {
		cpumask_t aff;
	} *fiq_aff[AIC_NR_FIQ];

	int nr_irq;
	int max_irq;
	int nr_die;
	int max_die;

	struct aic_info info;
};

static DEFINE_PER_CPU(uint32_t, aic_fiq_unmasked);

static DEFINE_PER_CPU(atomic_t, aic_vipi_flag);
static DEFINE_PER_CPU(atomic_t, aic_vipi_enable);

static struct aic_irq_chip *aic_irqc;

static void aic_handle_ipi(struct pt_regs *regs);

static u32 aic_ic_read(struct aic_irq_chip *ic, u32 reg)
{
	return readl_relaxed(ic->base + reg);
}

static void aic_ic_write(struct aic_irq_chip *ic, u32 reg, u32 val)
{
	writel_relaxed(val, ic->base + reg);
}

/*
 * IRQ irqchip
 */

static void aic_irq_mask(struct irq_data *d)
{
	irq_hw_number_t hwirq = irqd_to_hwirq(d);
	struct aic_irq_chip *ic = irq_data_get_irq_chip_data(d);

	u32 off = AIC_HWIRQ_DIE(hwirq) * ic->info.die_stride;
	u32 irq = AIC_HWIRQ_IRQ(hwirq);

	aic_ic_write(ic, ic->info.mask_set + off + MASK_REG(irq), MASK_BIT(irq));
}

static void aic_irq_unmask(struct irq_data *d)
{
	irq_hw_number_t hwirq = irqd_to_hwirq(d);
	struct aic_irq_chip *ic = irq_data_get_irq_chip_data(d);

	u32 off = AIC_HWIRQ_DIE(hwirq) * ic->info.die_stride;
	u32 irq = AIC_HWIRQ_IRQ(hwirq);

	aic_ic_write(ic, ic->info.mask_clr + off + MASK_REG(irq), MASK_BIT(irq));
}

static void aic_irq_eoi(struct irq_data *d)
{
	/*
	 * Reading the interrupt reason automatically acknowledges and masks
	 * the IRQ, so we just unmask it here if needed.
	 */
	if (!irqd_irq_masked(d))
		aic_irq_unmask(d);
}

static void __exception_irq_entry aic_handle_irq(struct pt_regs *regs)
{
	struct aic_irq_chip *ic = aic_irqc;
	u32 event, type, irq;

	do {
		/*
		 * We cannot use a relaxed read here, as reads from DMA buffers
		 * need to be ordered after the IRQ fires.
		 */
		event = readl(ic->event + ic->info.event);
		type = FIELD_GET(AIC_EVENT_TYPE, event);
		irq = FIELD_GET(AIC_EVENT_NUM, event);

		if (type == AIC_EVENT_TYPE_IRQ)
			generic_handle_domain_irq(aic_irqc->hw_domain, event);
		else if (type == AIC_EVENT_TYPE_IPI && irq == 1)
			aic_handle_ipi(regs);
		else if (event != 0)
			pr_err_ratelimited("Unknown IRQ event %d, %d\n", type, irq);
	} while (event);

	/*
	 * vGIC maintenance interrupts end up here too, so we need to check
	 * for them separately. This should never trigger if KVM is working
	 * properly, because it will have already taken care of clearing it
	 * on guest exit before this handler runs.
	 */
	if (is_kernel_in_hyp_mode() && (read_sysreg_s(SYS_ICH_HCR_EL2) & ICH_HCR_EN) &&
		read_sysreg_s(SYS_ICH_MISR_EL2) != 0) {
		pr_err_ratelimited("vGIC IRQ fired and not handled by KVM, disabling.\n");
		sysreg_clear_set_s(SYS_ICH_HCR_EL2, ICH_HCR_EN, 0);
	}
}

static int aic_irq_set_affinity(struct irq_data *d,
				const struct cpumask *mask_val, bool force)
{
	irq_hw_number_t hwirq = irqd_to_hwirq(d);
	struct aic_irq_chip *ic = irq_data_get_irq_chip_data(d);
	int cpu;

	BUG_ON(!ic->info.target_cpu);

	if (force)
		cpu = cpumask_first(mask_val);
	else
		cpu = cpumask_any_and(mask_val, cpu_online_mask);

	aic_ic_write(ic, ic->info.target_cpu + AIC_HWIRQ_IRQ(hwirq) * 4, BIT(cpu));
	irq_data_update_effective_affinity(d, cpumask_of(cpu));

	return IRQ_SET_MASK_OK;
}

static int aic_irq_set_type(struct irq_data *d, unsigned int type)
{
	/*
	 * Some IRQs (e.g. MSIs) implicitly have edge semantics, and we don't
	 * have a way to find out the type of any given IRQ, so just allow both.
	 */
	return (type == IRQ_TYPE_LEVEL_HIGH || type == IRQ_TYPE_EDGE_RISING) ? 0 : -EINVAL;
}

static struct irq_chip aic_chip = {
	.name = "AIC",
	.irq_mask = aic_irq_mask,
	.irq_unmask = aic_irq_unmask,
	.irq_eoi = aic_irq_eoi,
	.irq_set_affinity = aic_irq_set_affinity,
	.irq_set_type = aic_irq_set_type,
};

static struct irq_chip aic2_chip = {
	.name = "AIC2",
	.irq_mask = aic_irq_mask,
	.irq_unmask = aic_irq_unmask,
	.irq_eoi = aic_irq_eoi,
	.irq_set_type = aic_irq_set_type,
};

/*
 * FIQ irqchip
 */

static unsigned long aic_fiq_get_idx(struct irq_data *d)
{
	return AIC_HWIRQ_IRQ(irqd_to_hwirq(d));
}

static void aic_fiq_set_mask(struct irq_data *d)
{
	/* Only the guest timers have real mask bits, unfortunately. */
	switch (aic_fiq_get_idx(d)) {
	case AIC_TMR_EL02_PHYS:
		sysreg_clear_set_s(SYS_IMP_APL_VM_TMR_FIQ_ENA_EL2, VM_TMR_FIQ_ENABLE_P, 0);
		isb();
		break;
	case AIC_TMR_EL02_VIRT:
		sysreg_clear_set_s(SYS_IMP_APL_VM_TMR_FIQ_ENA_EL2, VM_TMR_FIQ_ENABLE_V, 0);
		isb();
		break;
	default:
		break;
	}
}

static void aic_fiq_clear_mask(struct irq_data *d)
{
	switch (aic_fiq_get_idx(d)) {
	case AIC_TMR_EL02_PHYS:
		sysreg_clear_set_s(SYS_IMP_APL_VM_TMR_FIQ_ENA_EL2, 0, VM_TMR_FIQ_ENABLE_P);
		isb();
		break;
	case AIC_TMR_EL02_VIRT:
		sysreg_clear_set_s(SYS_IMP_APL_VM_TMR_FIQ_ENA_EL2, 0, VM_TMR_FIQ_ENABLE_V);
		isb();
		break;
	default:
		break;
	}
}

static void aic_fiq_mask(struct irq_data *d)
{
	aic_fiq_set_mask(d);
	__this_cpu_and(aic_fiq_unmasked, ~BIT(aic_fiq_get_idx(d)));
}

static void aic_fiq_unmask(struct irq_data *d)
{
	aic_fiq_clear_mask(d);
	__this_cpu_or(aic_fiq_unmasked, BIT(aic_fiq_get_idx(d)));
}

static void aic_fiq_eoi(struct irq_data *d)
{
	/* We mask to ack (where we can), so we need to unmask at EOI. */
	if (__this_cpu_read(aic_fiq_unmasked) & BIT(aic_fiq_get_idx(d)))
		aic_fiq_clear_mask(d);
}

#define TIMER_FIRING(x)                                                        \
	(((x) & (ARCH_TIMER_CTRL_ENABLE | ARCH_TIMER_CTRL_IT_MASK |            \
		 ARCH_TIMER_CTRL_IT_STAT)) ==                                  \
	 (ARCH_TIMER_CTRL_ENABLE | ARCH_TIMER_CTRL_IT_STAT))

static void __exception_irq_entry aic_handle_fiq(struct pt_regs *regs)
{
	/*
	 * It would be really nice if we had a system register that lets us get
	 * the FIQ source state without having to peek down into sources...
	 * but such a register does not seem to exist.
	 *
	 * So, we have these potential sources to test for:
	 *  - Fast IPIs (not yet used)
	 *  - The 4 timers (CNTP, CNTV for each of HV and guest)
	 *  - Per-core PMCs (not yet supported)
	 *  - Per-cluster uncore PMCs (not yet supported)
	 *
	 * Since not dealing with any of these results in a FIQ storm,
	 * we check for everything here, even things we don't support yet.
	 */

	if (read_sysreg_s(SYS_IMP_APL_IPI_SR_EL1) & IPI_SR_PENDING) {
		if (static_branch_likely(&use_fast_ipi)) {
			aic_handle_ipi(regs);
		} else {
			pr_err_ratelimited("Fast IPI fired. Acking.\n");
			write_sysreg_s(IPI_SR_PENDING, SYS_IMP_APL_IPI_SR_EL1);
		}
	}

	if (TIMER_FIRING(read_sysreg(cntp_ctl_el0)))
		generic_handle_domain_irq(aic_irqc->hw_domain,
					  AIC_FIQ_HWIRQ(AIC_TMR_EL0_PHYS));

	if (TIMER_FIRING(read_sysreg(cntv_ctl_el0)))
		generic_handle_domain_irq(aic_irqc->hw_domain,
					  AIC_FIQ_HWIRQ(AIC_TMR_EL0_VIRT));

	if (is_kernel_in_hyp_mode()) {
		uint64_t enabled = read_sysreg_s(SYS_IMP_APL_VM_TMR_FIQ_ENA_EL2);

		if ((enabled & VM_TMR_FIQ_ENABLE_P) &&
		    TIMER_FIRING(read_sysreg_s(SYS_CNTP_CTL_EL02)))
			generic_handle_domain_irq(aic_irqc->hw_domain,
						  AIC_FIQ_HWIRQ(AIC_TMR_EL02_PHYS));

		if ((enabled & VM_TMR_FIQ_ENABLE_V) &&
		    TIMER_FIRING(read_sysreg_s(SYS_CNTV_CTL_EL02)))
			generic_handle_domain_irq(aic_irqc->hw_domain,
						  AIC_FIQ_HWIRQ(AIC_TMR_EL02_VIRT));
	}

	if (read_sysreg_s(SYS_IMP_APL_PMCR0_EL1) & PMCR0_IACT) {
		int irq;
		if (cpumask_test_cpu(smp_processor_id(),
				     &aic_irqc->fiq_aff[AIC_CPU_PMU_P]->aff))
			irq = AIC_CPU_PMU_P;
		else
			irq = AIC_CPU_PMU_E;
		generic_handle_domain_irq(aic_irqc->hw_domain,
					  AIC_FIQ_HWIRQ(irq));
	}

	if (FIELD_GET(UPMCR0_IMODE, read_sysreg_s(SYS_IMP_APL_UPMCR0_EL1)) == UPMCR0_IMODE_FIQ &&
			(read_sysreg_s(SYS_IMP_APL_UPMSR_EL1) & UPMSR_IACT)) {
		/* Same story with uncore PMCs */
		pr_err_ratelimited("Uncore PMC FIQ fired. Masking.\n");
		sysreg_clear_set_s(SYS_IMP_APL_UPMCR0_EL1, UPMCR0_IMODE,
				   FIELD_PREP(UPMCR0_IMODE, UPMCR0_IMODE_OFF));
	}
}

static int aic_fiq_set_type(struct irq_data *d, unsigned int type)
{
	return (type == IRQ_TYPE_LEVEL_HIGH) ? 0 : -EINVAL;
}

static struct irq_chip fiq_chip = {
	.name = "AIC-FIQ",
	.irq_mask = aic_fiq_mask,
	.irq_unmask = aic_fiq_unmask,
	.irq_ack = aic_fiq_set_mask,
	.irq_eoi = aic_fiq_eoi,
	.irq_set_type = aic_fiq_set_type,
};

/*
 * Main IRQ domain
 */

static int aic_irq_domain_map(struct irq_domain *id, unsigned int irq,
			      irq_hw_number_t hw)
{
	struct aic_irq_chip *ic = id->host_data;
	u32 type = FIELD_GET(AIC_EVENT_TYPE, hw);
	struct irq_chip *chip = &aic_chip;

	if (ic->info.version == 2)
		chip = &aic2_chip;

	if (type == AIC_EVENT_TYPE_IRQ) {
		irq_domain_set_info(id, irq, hw, chip, id->host_data,
				    handle_fasteoi_irq, NULL, NULL);
		irqd_set_single_target(irq_desc_get_irq_data(irq_to_desc(irq)));
	} else {
		int fiq = FIELD_GET(AIC_EVENT_NUM, hw);

		switch (fiq) {
		case AIC_CPU_PMU_P:
		case AIC_CPU_PMU_E:
			irq_set_percpu_devid_partition(irq, &ic->fiq_aff[fiq]->aff);
			break;
		default:
			irq_set_percpu_devid(irq);
			break;
		}

		irq_domain_set_info(id, irq, hw, &fiq_chip, id->host_data,
				    handle_percpu_devid_irq, NULL, NULL);
	}

	return 0;
}

static int aic_irq_domain_translate(struct irq_domain *id,
				    struct irq_fwspec *fwspec,
				    unsigned long *hwirq,
				    unsigned int *type)
{
	struct aic_irq_chip *ic = id->host_data;
	u32 *args;
	u32 die = 0;

	if (fwspec->param_count < 3 || fwspec->param_count > 4 ||
	    !is_of_node(fwspec->fwnode))
		return -EINVAL;

	args = &fwspec->param[1];

	if (fwspec->param_count == 4) {
		die = args[0];
		args++;
	}

	switch (fwspec->param[0]) {
	case AIC_IRQ:
		if (die >= ic->nr_die)
			return -EINVAL;
		if (args[0] >= ic->nr_irq)
			return -EINVAL;
		*hwirq = AIC_IRQ_HWIRQ(die, args[0]);
		break;
	case AIC_FIQ:
		if (die != 0)
			return -EINVAL;
		if (args[0] >= AIC_NR_FIQ)
			return -EINVAL;
		*hwirq = AIC_FIQ_HWIRQ(args[0]);

		/*
		 * In EL1 the non-redirected registers are the guest's,
		 * not EL2's, so remap the hwirqs to match.
		 */
		if (!is_kernel_in_hyp_mode()) {
			switch (args[0]) {
			case AIC_TMR_GUEST_PHYS:
				*hwirq = AIC_FIQ_HWIRQ(AIC_TMR_EL0_PHYS);
				break;
			case AIC_TMR_GUEST_VIRT:
				*hwirq = AIC_FIQ_HWIRQ(AIC_TMR_EL0_VIRT);
				break;
			case AIC_TMR_HV_PHYS:
			case AIC_TMR_HV_VIRT:
				return -ENOENT;
			default:
				break;
			}
		}
		break;
	default:
		return -EINVAL;
	}

	*type = args[1] & IRQ_TYPE_SENSE_MASK;

	return 0;
}

static int aic_irq_domain_alloc(struct irq_domain *domain, unsigned int virq,
				unsigned int nr_irqs, void *arg)
{
	unsigned int type = IRQ_TYPE_NONE;
	struct irq_fwspec *fwspec = arg;
	irq_hw_number_t hwirq;
	int i, ret;

	ret = aic_irq_domain_translate(domain, fwspec, &hwirq, &type);
	if (ret)
		return ret;

	for (i = 0; i < nr_irqs; i++) {
		ret = aic_irq_domain_map(domain, virq + i, hwirq + i);
		if (ret)
			return ret;
	}

	return 0;
}

static void aic_irq_domain_free(struct irq_domain *domain, unsigned int virq,
				unsigned int nr_irqs)
{
	int i;

	for (i = 0; i < nr_irqs; i++) {
		struct irq_data *d = irq_domain_get_irq_data(domain, virq + i);

		irq_set_handler(virq + i, NULL);
		irq_domain_reset_irq_data(d);
	}
}

static const struct irq_domain_ops aic_irq_domain_ops = {
	.translate	= aic_irq_domain_translate,
	.alloc		= aic_irq_domain_alloc,
	.free		= aic_irq_domain_free,
};

/*
 * IPI irqchip
 */

static void aic_ipi_send_fast(int cpu)
{
	u64 mpidr = cpu_logical_map(cpu);
	u64 my_mpidr = read_cpuid_mpidr();
	u64 cluster = MPIDR_CLUSTER(mpidr);
	u64 idx = MPIDR_CPU(mpidr);

	if (MPIDR_CLUSTER(my_mpidr) == cluster)
		write_sysreg_s(FIELD_PREP(IPI_RR_CPU, idx),
			       SYS_IMP_APL_IPI_RR_LOCAL_EL1);
	else
		write_sysreg_s(FIELD_PREP(IPI_RR_CPU, idx) | FIELD_PREP(IPI_RR_CLUSTER, cluster),
			       SYS_IMP_APL_IPI_RR_GLOBAL_EL1);
	isb();
}

static void aic_ipi_mask(struct irq_data *d)
{
	u32 irq_bit = BIT(irqd_to_hwirq(d));

	/* No specific ordering requirements needed here. */
	atomic_andnot(irq_bit, this_cpu_ptr(&aic_vipi_enable));
}

static void aic_ipi_unmask(struct irq_data *d)
{
	struct aic_irq_chip *ic = irq_data_get_irq_chip_data(d);
	u32 irq_bit = BIT(irqd_to_hwirq(d));

	atomic_or(irq_bit, this_cpu_ptr(&aic_vipi_enable));

	/*
	 * The atomic_or() above must complete before the atomic_read()
	 * below to avoid racing aic_ipi_send_mask().
	 */
	smp_mb__after_atomic();

	/*
	 * If a pending vIPI was unmasked, raise a HW IPI to ourselves.
	 * No barriers needed here since this is a self-IPI.
	 */
	if (atomic_read(this_cpu_ptr(&aic_vipi_flag)) & irq_bit) {
		if (static_branch_likely(&use_fast_ipi))
			aic_ipi_send_fast(smp_processor_id());
		else
			aic_ic_write(ic, AIC_IPI_SEND, AIC_IPI_SEND_CPU(smp_processor_id()));
	}
}

static void aic_ipi_send_mask(struct irq_data *d, const struct cpumask *mask)
{
	struct aic_irq_chip *ic = irq_data_get_irq_chip_data(d);
	u32 irq_bit = BIT(irqd_to_hwirq(d));
	u32 send = 0;
	int cpu;
	unsigned long pending;

	for_each_cpu(cpu, mask) {
		/*
		 * This sequence is the mirror of the one in aic_ipi_unmask();
		 * see the comment there. Additionally, release semantics
		 * ensure that the vIPI flag set is ordered after any shared
		 * memory accesses that precede it. This therefore also pairs
		 * with the atomic_fetch_andnot in aic_handle_ipi().
		 */
		pending = atomic_fetch_or_release(irq_bit, per_cpu_ptr(&aic_vipi_flag, cpu));

		/*
		 * The atomic_fetch_or_release() above must complete before the
		 * atomic_read() below to avoid racing aic_ipi_unmask().
		 */
		smp_mb__after_atomic();

		if (!(pending & irq_bit) &&
		    (atomic_read(per_cpu_ptr(&aic_vipi_enable, cpu)) & irq_bit)) {
			if (static_branch_likely(&use_fast_ipi))
				aic_ipi_send_fast(cpu);
			else
				send |= AIC_IPI_SEND_CPU(cpu);
		}
	}

	/*
	 * The flag writes must complete before the physical IPI is issued
	 * to another CPU. This is implied by the control dependency on
	 * the result of atomic_read_acquire() above, which is itself
	 * already ordered after the vIPI flag write.
	 */
	if (send)
		aic_ic_write(ic, AIC_IPI_SEND, send);
}

static struct irq_chip ipi_chip = {
	.name = "AIC-IPI",
	.irq_mask = aic_ipi_mask,
	.irq_unmask = aic_ipi_unmask,
	.ipi_send_mask = aic_ipi_send_mask,
};

/*
 * IPI IRQ domain
 */

static void aic_handle_ipi(struct pt_regs *regs)
{
	int i;
	unsigned long enabled, firing;

	/*
	 * Ack the IPI. We need to order this after the AIC event read, but
	 * that is enforced by normal MMIO ordering guarantees.
	 *
	 * For the Fast IPI case, this needs to be ordered before the vIPI
	 * handling below, so we need to isb();
	 */
	if (static_branch_likely(&use_fast_ipi)) {
		write_sysreg_s(IPI_SR_PENDING, SYS_IMP_APL_IPI_SR_EL1);
		isb();
	} else {
		aic_ic_write(aic_irqc, AIC_IPI_ACK, AIC_IPI_OTHER);
	}

	/*
	 * The mask read does not need to be ordered. Only we can change
	 * our own mask anyway, so no races are possible here, as long as
	 * we are properly in the interrupt handler (which is covered by
	 * the barrier that is part of the top-level AIC handler's readl()).
	 */
	enabled = atomic_read(this_cpu_ptr(&aic_vipi_enable));

	/*
	 * Clear the IPIs we are about to handle. This pairs with the
	 * atomic_fetch_or_release() in aic_ipi_send_mask(), and needs to be
	 * ordered after the aic_ic_write() above (to avoid dropping vIPIs) and
	 * before IPI handling code (to avoid races handling vIPIs before they
	 * are signaled). The former is taken care of by the release semantics
	 * of the write portion, while the latter is taken care of by the
	 * acquire semantics of the read portion.
	 */
	firing = atomic_fetch_andnot(enabled, this_cpu_ptr(&aic_vipi_flag)) & enabled;

	for_each_set_bit(i, &firing, AIC_NR_SWIPI)
		generic_handle_domain_irq(aic_irqc->ipi_domain, i);

	/*
	 * No ordering needed here; at worst this just changes the timing of
	 * when the next IPI will be delivered.
	 */
	if (!static_branch_likely(&use_fast_ipi))
		aic_ic_write(aic_irqc, AIC_IPI_MASK_CLR, AIC_IPI_OTHER);
}

static int aic_ipi_alloc(struct irq_domain *d, unsigned int virq,
			 unsigned int nr_irqs, void *args)
{
	int i;

	for (i = 0; i < nr_irqs; i++) {
		irq_set_percpu_devid(virq + i);
		irq_domain_set_info(d, virq + i, i, &ipi_chip, d->host_data,
				    handle_percpu_devid_irq, NULL, NULL);
	}

	return 0;
}

static void aic_ipi_free(struct irq_domain *d, unsigned int virq, unsigned int nr_irqs)
{
	/* Not freeing IPIs */
}

static const struct irq_domain_ops aic_ipi_domain_ops = {
	.alloc = aic_ipi_alloc,
	.free = aic_ipi_free,
};

static int __init aic_init_smp(struct aic_irq_chip *irqc, struct device_node *node)
{
	struct irq_domain *ipi_domain;
	int base_ipi;

	ipi_domain = irq_domain_create_linear(irqc->hw_domain->fwnode, AIC_NR_SWIPI,
					      &aic_ipi_domain_ops, irqc);
	if (WARN_ON(!ipi_domain))
		return -ENODEV;

	ipi_domain->flags |= IRQ_DOMAIN_FLAG_IPI_SINGLE;
	irq_domain_update_bus_token(ipi_domain, DOMAIN_BUS_IPI);

	base_ipi = __irq_domain_alloc_irqs(ipi_domain, -1, AIC_NR_SWIPI,
					   NUMA_NO_NODE, NULL, false, NULL);

	if (WARN_ON(!base_ipi)) {
		irq_domain_remove(ipi_domain);
		return -ENODEV;
	}

	set_smp_ipi_range(base_ipi, AIC_NR_SWIPI);

	irqc->ipi_domain = ipi_domain;

	return 0;
}

static int aic_init_cpu(unsigned int cpu)
{
	/* Mask all hard-wired per-CPU IRQ/FIQ sources */

	/* Pending Fast IPI FIQs */
	write_sysreg_s(IPI_SR_PENDING, SYS_IMP_APL_IPI_SR_EL1);

	/* Timer FIQs */
	sysreg_clear_set(cntp_ctl_el0, 0, ARCH_TIMER_CTRL_IT_MASK);
	sysreg_clear_set(cntv_ctl_el0, 0, ARCH_TIMER_CTRL_IT_MASK);

	/* EL2-only (VHE mode) IRQ sources */
	if (is_kernel_in_hyp_mode()) {
		/* Guest timers */
		sysreg_clear_set_s(SYS_IMP_APL_VM_TMR_FIQ_ENA_EL2,
				   VM_TMR_FIQ_ENABLE_V | VM_TMR_FIQ_ENABLE_P, 0);

		/* vGIC maintenance IRQ */
		sysreg_clear_set_s(SYS_ICH_HCR_EL2, ICH_HCR_EN, 0);
	}

	/* PMC FIQ */
	sysreg_clear_set_s(SYS_IMP_APL_PMCR0_EL1, PMCR0_IMODE | PMCR0_IACT,
			   FIELD_PREP(PMCR0_IMODE, PMCR0_IMODE_OFF));

	/* Uncore PMC FIQ */
	sysreg_clear_set_s(SYS_IMP_APL_UPMCR0_EL1, UPMCR0_IMODE,
			   FIELD_PREP(UPMCR0_IMODE, UPMCR0_IMODE_OFF));

	/* Commit all of the above */
	isb();

	if (aic_irqc->info.version == 1) {
		/*
		 * Make sure the kernel's idea of logical CPU order is the same as AIC's
		 * If we ever end up with a mismatch here, we will have to introduce
		 * a mapping table similar to what other irqchip drivers do.
		 */
		WARN_ON(aic_ic_read(aic_irqc, AIC_WHOAMI) != smp_processor_id());

		/*
		 * Always keep IPIs unmasked at the hardware level (except auto-masking
		 * by AIC during processing). We manage masks at the vIPI level.
		 * These registers only exist on AICv1, AICv2 always uses fast IPIs.
		 */
		aic_ic_write(aic_irqc, AIC_IPI_ACK, AIC_IPI_SELF | AIC_IPI_OTHER);
		if (static_branch_likely(&use_fast_ipi)) {
			aic_ic_write(aic_irqc, AIC_IPI_MASK_SET, AIC_IPI_SELF | AIC_IPI_OTHER);
		} else {
			aic_ic_write(aic_irqc, AIC_IPI_MASK_SET, AIC_IPI_SELF);
			aic_ic_write(aic_irqc, AIC_IPI_MASK_CLR, AIC_IPI_OTHER);
		}
	}

	/* Initialize the local mask state */
	__this_cpu_write(aic_fiq_unmasked, 0);

	return 0;
}

static struct gic_kvm_info vgic_info __initdata = {
	.type			= GIC_V3,
	.no_maint_irq_mask	= true,
	.no_hw_deactivation	= true,
};

static void build_fiq_affinity(struct aic_irq_chip *ic, struct device_node *aff)
{
	int i, n;
	u32 fiq;

	if (of_property_read_u32(aff, "apple,fiq-index", &fiq) ||
	    WARN_ON(fiq >= AIC_NR_FIQ) || ic->fiq_aff[fiq])
		return;

	n = of_property_count_elems_of_size(aff, "cpus", sizeof(u32));
	if (WARN_ON(n < 0))
		return;

	ic->fiq_aff[fiq] = kzalloc(sizeof(*ic->fiq_aff[fiq]), GFP_KERNEL);
	if (!ic->fiq_aff[fiq])
		return;

	for (i = 0; i < n; i++) {
		struct device_node *cpu_node;
		u32 cpu_phandle;
		int cpu;

		if (of_property_read_u32_index(aff, "cpus", i, &cpu_phandle))
			continue;

		cpu_node = of_find_node_by_phandle(cpu_phandle);
		if (WARN_ON(!cpu_node))
			continue;

		cpu = of_cpu_node_to_id(cpu_node);
<<<<<<< HEAD
=======
		of_node_put(cpu_node);
>>>>>>> 88084a3d
		if (WARN_ON(cpu < 0))
			continue;

		cpumask_set_cpu(cpu, &ic->fiq_aff[fiq]->aff);
	}
}

static int __init aic_of_ic_init(struct device_node *node, struct device_node *parent)
{
	int i, die;
	u32 off, start_off;
	void __iomem *regs;
	struct aic_irq_chip *irqc;
	struct device_node *affs;
	const struct of_device_id *match;

	regs = of_iomap(node, 0);
	if (WARN_ON(!regs))
		return -EIO;

	irqc = kzalloc(sizeof(*irqc), GFP_KERNEL);
	if (!irqc) {
		iounmap(regs);
		return -ENOMEM;
	}

	irqc->base = regs;

	match = of_match_node(aic_info_match, node);
	if (!match)
		goto err_unmap;

	irqc->info = *(struct aic_info *)match->data;

	aic_irqc = irqc;

	switch (irqc->info.version) {
	case 1: {
		u32 info;

		info = aic_ic_read(irqc, AIC_INFO);
		irqc->nr_irq = FIELD_GET(AIC_INFO_NR_IRQ, info);
		irqc->max_irq = AIC_MAX_IRQ;
		irqc->nr_die = irqc->max_die = 1;

		off = start_off = irqc->info.target_cpu;
		off += sizeof(u32) * irqc->max_irq; /* TARGET_CPU */

		irqc->event = irqc->base;

		break;
	}
	case 2: {
		u32 info1, info3;

		info1 = aic_ic_read(irqc, AIC2_INFO1);
		info3 = aic_ic_read(irqc, AIC2_INFO3);

		irqc->nr_irq = FIELD_GET(AIC2_INFO1_NR_IRQ, info1);
		irqc->max_irq = FIELD_GET(AIC2_INFO3_MAX_IRQ, info3);
		irqc->nr_die = FIELD_GET(AIC2_INFO1_LAST_DIE, info1) + 1;
		irqc->max_die = FIELD_GET(AIC2_INFO3_MAX_DIE, info3);

		off = start_off = irqc->info.irq_cfg;
		off += sizeof(u32) * irqc->max_irq; /* IRQ_CFG */

		irqc->event = of_iomap(node, 1);
		if (WARN_ON(!irqc->event))
			goto err_unmap;

		break;
	}
	}

	irqc->info.sw_set = off;
	off += sizeof(u32) * (irqc->max_irq >> 5); /* SW_SET */
	irqc->info.sw_clr = off;
	off += sizeof(u32) * (irqc->max_irq >> 5); /* SW_CLR */
	irqc->info.mask_set = off;
	off += sizeof(u32) * (irqc->max_irq >> 5); /* MASK_SET */
	irqc->info.mask_clr = off;
	off += sizeof(u32) * (irqc->max_irq >> 5); /* MASK_CLR */
	off += sizeof(u32) * (irqc->max_irq >> 5); /* HW_STATE */

	if (irqc->info.fast_ipi)
		static_branch_enable(&use_fast_ipi);
	else
		static_branch_disable(&use_fast_ipi);

	irqc->info.die_stride = off - start_off;

	irqc->hw_domain = irq_domain_create_tree(of_node_to_fwnode(node),
						 &aic_irq_domain_ops, irqc);
	if (WARN_ON(!irqc->hw_domain))
		goto err_unmap;

	irq_domain_update_bus_token(irqc->hw_domain, DOMAIN_BUS_WIRED);

	if (aic_init_smp(irqc, node))
		goto err_remove_domain;

	affs = of_get_child_by_name(node, "affinities");
	if (affs) {
		struct device_node *chld;

		for_each_child_of_node(affs, chld)
			build_fiq_affinity(irqc, chld);
	}
	of_node_put(affs);

	set_handle_irq(aic_handle_irq);
	set_handle_fiq(aic_handle_fiq);

	off = 0;
	for (die = 0; die < irqc->nr_die; die++) {
		for (i = 0; i < BITS_TO_U32(irqc->nr_irq); i++)
			aic_ic_write(irqc, irqc->info.mask_set + off + i * 4, U32_MAX);
		for (i = 0; i < BITS_TO_U32(irqc->nr_irq); i++)
			aic_ic_write(irqc, irqc->info.sw_clr + off + i * 4, U32_MAX);
		if (irqc->info.target_cpu)
			for (i = 0; i < irqc->nr_irq; i++)
				aic_ic_write(irqc, irqc->info.target_cpu + off + i * 4, 1);
		off += irqc->info.die_stride;
	}

	if (irqc->info.version == 2) {
		u32 config = aic_ic_read(irqc, AIC2_CONFIG);

		config |= AIC2_CONFIG_ENABLE;
		aic_ic_write(irqc, AIC2_CONFIG, config);
	}

	if (!is_kernel_in_hyp_mode())
		pr_info("Kernel running in EL1, mapping interrupts");

	if (static_branch_likely(&use_fast_ipi))
		pr_info("Using Fast IPIs");

	cpuhp_setup_state(CPUHP_AP_IRQ_APPLE_AIC_STARTING,
			  "irqchip/apple-aic/ipi:starting",
			  aic_init_cpu, NULL);

	vgic_set_kvm_info(&vgic_info);

	pr_info("Initialized with %d/%d IRQs * %d/%d die(s), %d FIQs, %d vIPIs",
		irqc->nr_irq, irqc->max_irq, irqc->nr_die, irqc->max_die, AIC_NR_FIQ, AIC_NR_SWIPI);

	return 0;

err_remove_domain:
	irq_domain_remove(irqc->hw_domain);
err_unmap:
	if (irqc->event && irqc->event != irqc->base)
		iounmap(irqc->event);
	iounmap(irqc->base);
	kfree(irqc);
	return -ENODEV;
}

IRQCHIP_DECLARE(apple_aic, "apple,aic", aic_of_ic_init);
IRQCHIP_DECLARE(apple_aic2, "apple,aic2", aic_of_ic_init);<|MERGE_RESOLUTION|>--- conflicted
+++ resolved
@@ -1035,10 +1035,7 @@
 			continue;
 
 		cpu = of_cpu_node_to_id(cpu_node);
-<<<<<<< HEAD
-=======
 		of_node_put(cpu_node);
->>>>>>> 88084a3d
 		if (WARN_ON(cpu < 0))
 			continue;
 
